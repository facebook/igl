/*
 * Copyright (c) Meta Platforms, Inc. and affiliates.
 *
 * This source code is licensed under the MIT license found in the
 * LICENSE file in the root directory of this source tree.
 */

// @fb-only

package com.facebook.igl.shell;

import android.app.Activity;
import android.graphics.Color;
import android.os.Bundle;
import android.view.Gravity;
import android.view.SurfaceView;
import android.view.View;
import android.widget.FrameLayout;
import android.widget.LinearLayout;
import android.widget.TextView;

public class SampleActivity extends Activity implements View.OnClickListener {
  // UI
  LinearLayout mMainView;
  LinearLayout mTabBar;
  FrameLayout mBackendViewFrame;

  // initialize runtime backend configuration / context
  private int curConfig = 0;
  private SampleLib.RenderSessionConfig[] mConfigs;
  private SurfaceView[] mTabViews;

  private final int selectedTabColor = Color.BLUE;
  private final int unSelectedTabColor = Color.GRAY;

  protected boolean mEnableStencilBuffer = false;

  @Override
  protected void onCreate(Bundle icicle) {
    super.onCreate(icicle);

    // configure the mainview
    mMainView = new LinearLayout(this);
    mMainView.setOrientation(LinearLayout.VERTICAL);

    // build tab bar from a horizontal linearlayout
    mTabBar = new LinearLayout(this);
    mTabBar.setOrientation(LinearLayout.HORIZONTAL);
    mTabBar.setGravity(Gravity.CENTER);
    mTabBar.setPadding(10, 5, 10, 5);

    // set up tab and cached sample view for different backend types
    mBackendViewFrame = new FrameLayout(this);
    mConfigs = SampleLib.getRenderSessionConfigs();
    mTabViews = new SurfaceView[mConfigs.length];
    for (int i = 0; i < mConfigs.length; i++) {
      // configure and insert tab
      TextView item = new TextView(this);
      item.setId(i);
      item.setText(mConfigs[i].displayName);
      item.setPadding(20, 0, 20, 0);
      item.setOnClickListener(this);
      mTabBar.addView(item);

      // initialize sampleView for each backend type
      SurfaceView backendView = null;
      if (mConfigs[i].version.flavor == SampleLib.BackendFlavor.Vulkan) {
        backendView =
            new VulkanView(
                getApplication(), mConfigs[i].version, mConfigs[i].swapchainColorTextureFormat);
      } else if (mConfigs[i].version.flavor == SampleLib.BackendFlavor.OpenGL_ES) {
        backendView =
            new SampleView(
<<<<<<< HEAD
                getApplication(), mConfigs[i].version, mConfigs[i].swapchainColorTextureFormat, mEnableStencilBuffer);
=======
                getApplication(),
                mConfigs[i].version,
                mConfigs[i].swapchainColorTextureFormat,
                mEnableStencilBuffer);
>>>>>>> a4587770
        ((SampleView) backendView).onPause();
      }

      // set current backend tab as selected
      if (curConfig == i) {
        item.setTextColor(selectedTabColor);
        mBackendViewFrame.addView(backendView);
      } else {
        item.setTextColor(unSelectedTabColor);
      }

      // cache sampleView in map for reference
      mTabViews[i] = backendView;
    }

    // setup and display the mainview
    mMainView.addView(mTabBar);
    mMainView.addView(mBackendViewFrame);
    setContentView(mMainView);
  }

  @Override
  public void onClick(View view) {
    int prevConfig = curConfig;
    for (int i = 0; i < mTabBar.getChildCount(); i++) {
      TextView item = (TextView) mTabBar.getChildAt(i);

      // if not the selected tab, reset the tab status and skip
      if (view.getId() != item.getId()) {
        item.setTextColor(unSelectedTabColor);
        continue;
      }

      // reset main view if the selected backend is not the current
      if (prevConfig != i) {
        if (mConfigs[prevConfig].version.flavor != SampleLib.BackendFlavor.Vulkan) {
          ((SampleView) mTabViews[prevConfig]).onPause();
        }
        item.setTextColor(selectedTabColor);
        curConfig = i;
        mBackendViewFrame.removeAllViews();
        SurfaceView surfaceView = mTabViews[curConfig];
        mBackendViewFrame.addView(surfaceView);
        SampleLib.setActiveBackendVersion(mConfigs[curConfig].version);
        if (mConfigs[curConfig].version.flavor != SampleLib.BackendFlavor.Vulkan) {
          ((SampleView) mTabViews[curConfig]).onResume();
        }
      }
    }
  }

  @Override
  protected void onPause() {
    super.onPause();
    if (mConfigs[curConfig].version.flavor != SampleLib.BackendFlavor.Vulkan) {
      ((SampleView) mTabViews[curConfig]).onPause();
    }
  }

  @Override
  protected void onResume() {
    super.onResume();
    if (mConfigs[curConfig].version.flavor != SampleLib.BackendFlavor.Vulkan) {
      ((SampleView) mTabViews[curConfig]).onResume();
    }
  }
}<|MERGE_RESOLUTION|>--- conflicted
+++ resolved
@@ -71,14 +71,10 @@
       } else if (mConfigs[i].version.flavor == SampleLib.BackendFlavor.OpenGL_ES) {
         backendView =
             new SampleView(
-<<<<<<< HEAD
-                getApplication(), mConfigs[i].version, mConfigs[i].swapchainColorTextureFormat, mEnableStencilBuffer);
-=======
                 getApplication(),
                 mConfigs[i].version,
                 mConfigs[i].swapchainColorTextureFormat,
                 mEnableStencilBuffer);
->>>>>>> a4587770
         ((SampleView) backendView).onPause();
       }
 
