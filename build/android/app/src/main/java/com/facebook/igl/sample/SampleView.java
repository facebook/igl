--- conflicted
+++ resolved
@@ -29,37 +29,25 @@
   private float lastTouchY = 0.0f;
 
   public SampleView(
-<<<<<<< HEAD
-      Context context, SampleLib.BackendVersion backendVersion, int swapchainColorTextureFormat, boolean enableStencilBuffer) {
-=======
       Context context,
       SampleLib.BackendVersion backendVersion,
       int swapchainColorTextureFormat,
       boolean enableStencilBuffer) {
->>>>>>> a4587770
     super(context);
     init(context, backendVersion, swapchainColorTextureFormat, enableStencilBuffer);
   }
 
   public SampleView(
-<<<<<<< HEAD
-          Context context, SampleLib.BackendVersion backendVersion, int swapchainColorTextureFormat) {
-=======
       Context context, SampleLib.BackendVersion backendVersion, int swapchainColorTextureFormat) {
->>>>>>> a4587770
     super(context);
     init(context, backendVersion, swapchainColorTextureFormat, false);
   }
 
-<<<<<<< HEAD
-  private void init(Context context, SampleLib.BackendVersion backendVersion, int swapchainColorTextureFormat, boolean enableStencilBuffer){
-=======
   private void init(
       Context context,
       SampleLib.BackendVersion backendVersion,
       int swapchainColorTextureFormat,
       boolean enableStencilBuffer) {
->>>>>>> a4587770
 
     // Uncomment to attach debugging
     // android.os.Debug.waitForDebugger();
@@ -194,7 +182,7 @@
     public EGLConfig chooseConfig(EGL10 egl, EGLDisplay display) {
       final int EGL_OPENGL_ES2_BIT = 4;
 
-      // Set ourselves a strict configuration: RGBA8888, 16-bit depth buffer, 8-bit stencil buffer.
+      // Set ourselves a strict configuration: RGBA8888, 16-bit depth buffer, no stencil.
       final int[] configAttribs = {
         EGL10.EGL_RED_SIZE, 8,
         EGL10.EGL_GREEN_SIZE, 8,
