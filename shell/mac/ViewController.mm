--- conflicted
+++ resolved
@@ -196,18 +196,11 @@
 
 #if IGL_BACKEND_OPENGL
   case igl::BackendFlavor::OpenGL: {
-<<<<<<< HEAD
-    const bool enableStencilBuffer = config_.depthTextureFormat == igl::TextureFormat::S8_UInt_Z24_UNorm  ||
-                                     config_.depthTextureFormat == igl::TextureFormat::S_UInt8;
-    const NSOpenGLPixelFormatAttribute stencilSize = enableStencilBuffer ? 8 : 0;
-      
-=======
     const bool enableStencilBuffer =
         config_.depthTextureFormat == igl::TextureFormat::S8_UInt_Z24_UNorm ||
         config_.depthTextureFormat == igl::TextureFormat::S_UInt8;
     const NSOpenGLPixelFormatAttribute stencilSize = enableStencilBuffer ? 8 : 0;
 
->>>>>>> bfb90d28
     NSOpenGLPixelFormat* pixelFormat;
     if (config_.backendVersion.majorVersion == 4 && config_.backendVersion.minorVersion == 1) {
       static NSOpenGLPixelFormatAttribute attributes[] = {
