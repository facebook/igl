/*
 * Copyright (c) Meta Platforms, Inc. and affiliates.
 *
 * This source code is licensed under the MIT license found in the
 * LICENSE file in the root directory of this source tree.
 */

// @fb-only

package com.facebook.igl.shell;

import android.content.Context;
import android.graphics.PixelFormat;
import android.opengl.EGL15;
import android.opengl.GLSurfaceView;
import android.util.Log;
import android.view.MotionEvent;
import java.util.concurrent.CountDownLatch;
import javax.microedition.khronos.egl.EGL10;
import javax.microedition.khronos.egl.EGLConfig;
import javax.microedition.khronos.egl.EGLContext;
import javax.microedition.khronos.egl.EGLDisplay;
import javax.microedition.khronos.egl.EGLSurface;
import javax.microedition.khronos.opengles.GL10;

/// Simple view that sets up a GLES 2.0 rendering context
public class SampleView extends GLSurfaceView {
  private static String TAG = "SampleView";
  private float lastTouchX = 0.0f;
  private float lastTouchY = 0.0f;
  private CountDownLatch renderSessionInitLatch = new CountDownLatch(1);

  public SampleView(
<<<<<<< HEAD
      Context context, SampleLib.BackendVersion backendVersion, int swapchainColorTextureFormat, boolean enableStencilBuffer) {
=======
      Context context,
      SampleLib.BackendVersion backendVersion,
      int swapchainColorTextureFormat,
      boolean enableStencilBuffer) {
>>>>>>> a4587770
    super(context);
    init(context, backendVersion, swapchainColorTextureFormat, enableStencilBuffer);
  }

  public SampleView(
<<<<<<< HEAD
          Context context, SampleLib.BackendVersion backendVersion, int swapchainColorTextureFormat) {
=======
      Context context, SampleLib.BackendVersion backendVersion, int swapchainColorTextureFormat) {
>>>>>>> a4587770
    super(context);
    init(context, backendVersion, swapchainColorTextureFormat, false);
  }

<<<<<<< HEAD
  private void init(Context context, SampleLib.BackendVersion backendVersion, int swapchainColorTextureFormat, boolean enableStencilBuffer){
=======
  private void init(
      Context context,
      SampleLib.BackendVersion backendVersion,
      int swapchainColorTextureFormat,
      boolean enableStencilBuffer) {
>>>>>>> a4587770

    // Uncomment to attach debugging
    // android.os.Debug.waitForDebugger();

    setEGLContextFactory(new ContextFactory(backendVersion));

    // Set the view to be transluscent since we provide an alpha channel below.
    this.getHolder().setFormat(PixelFormat.TRANSLUCENT);

    setEGLWindowSurfaceFactory(
        new SurfaceFactory(SampleLib.isSRGBTextureFormat(swapchainColorTextureFormat)));

    setEGLConfigChooser(new ConfigChooser(backendVersion, enableStencilBuffer));

    setRenderer(
        new Renderer(context, backendVersion, swapchainColorTextureFormat, renderSessionInitLatch));
  }

  public boolean isRenderSessionInitialized() {
    return renderSessionInitLatch.getCount() == 0;
  }

  public void awaitRenderSessionInitialization() throws InterruptedException {
    renderSessionInitLatch.await();
  }

  @Override
  public void setBackgroundColor(int color) {
    int A = (color >> 24) & 0xff;
    int R = (color >> 16) & 0xff;
    int G = (color >> 8) & 0xff;
    int B = (color) & 0xff;
    SampleLib.setClearColorValue(R, G, B, A);
  }

  @Override
  public boolean onTouchEvent(MotionEvent e) {
    float x = e.getX();
    float y = e.getY();
    float dx = x - lastTouchX;
    float dy = y - lastTouchY;

    lastTouchX = x;
    lastTouchY = y;

    switch (e.getAction()) {
      case MotionEvent.ACTION_DOWN:
        SampleLib.touchEvent(true, x, y, 0, 0);
        return true;

      case MotionEvent.ACTION_MOVE:
        SampleLib.touchEvent(true, x, y, dx, dy);
        return true;

      case MotionEvent.ACTION_UP:
        SampleLib.touchEvent(false, x, y, 0, 0);
        return true;
    }

    return false;
  }

  /// Context factory: handles creating the EGL context for this view with the correct settings.
  private static class ContextFactory implements GLSurfaceView.EGLContextFactory {

    private final SampleLib.BackendVersion mBackendVersion;

    public ContextFactory(SampleLib.BackendVersion version) {
      mBackendVersion = version;
    }

    public EGLContext createContext(EGL10 egl, EGLDisplay display, EGLConfig eglConfig) {
      final int EGL_CONTEXT_CLIENT_VERSION = 0x3098;
      int[] attrib_list = {
        EGL_CONTEXT_CLIENT_VERSION, mBackendVersion.majorVersion, EGL10.EGL_NONE
      };
      EGLContext context =
          egl.eglCreateContext(display, eglConfig, EGL10.EGL_NO_CONTEXT, attrib_list);
      checkEglError("Error creating EGL context", egl);
      return context;
    }

    public void destroyContext(EGL10 egl, EGLDisplay display, EGLContext context) {
      egl.eglDestroyContext(display, context);
    }
  }

  private static void checkEglError(String prompt, EGL10 egl) {
    int error;
    while ((error = egl.eglGetError()) != EGL10.EGL_SUCCESS) {
      Log.e(TAG, String.format("%s: EGL error: 0x%x", prompt, error));
    }
  }

  private static class SurfaceFactory implements GLSurfaceView.EGLWindowSurfaceFactory {
    final int EGL_GL_COLORSPACE_KHR = 0x309D;
    final int EGL_GL_COLORSPACE_SRGB_KHR = 0x3089;
    final int EGL_GL_COLORSPACE_LINEAR_KHR = 0x308A;

    private boolean mIsSRGBColorSpace;

    SurfaceFactory(boolean isSRGB) {
      mIsSRGBColorSpace = isSRGB;
    }

    @Override
    public EGLSurface createWindowSurface(
        EGL10 egl10, EGLDisplay eglDisplay, EGLConfig eglConfig, Object nativeWindow) {
      String eglExtensionString = egl10.eglQueryString(eglDisplay, egl10.EGL_EXTENSIONS);
      if (!eglExtensionString.contains("EGL_KHR_gl_colorspace")) {
        return egl10.eglCreateWindowSurface(eglDisplay, eglConfig, nativeWindow, null);
      }
      int[] configAttribs = {
        EGL_GL_COLORSPACE_KHR,
        (mIsSRGBColorSpace ? EGL_GL_COLORSPACE_SRGB_KHR : EGL_GL_COLORSPACE_LINEAR_KHR),
        EGL10.EGL_NONE
      };

      return egl10.eglCreateWindowSurface(eglDisplay, eglConfig, nativeWindow, configAttribs);
    }

    @Override
    public void destroySurface(EGL10 egl10, EGLDisplay eglDisplay, EGLSurface eglSurface) {
      egl10.eglDestroySurface(eglDisplay, eglSurface);
    }
  }

  /// Config chooser: handles specifying the requirements for the EGL config and choosing the
  // correct one.
  private static class ConfigChooser implements GLSurfaceView.EGLConfigChooser {

    private final SampleLib.BackendVersion mBackendVersion;

    private boolean mEnableStencilBuffer = false;

    public ConfigChooser(SampleLib.BackendVersion version, boolean enableStencilBuffer) {
      mBackendVersion = version;
      mEnableStencilBuffer = enableStencilBuffer;
    }

    public EGLConfig chooseConfig(EGL10 egl, EGLDisplay display) {
      final int EGL_OPENGL_ES2_BIT = 4;

      // Set ourselves a strict configuration: RGBA8888, 16-bit depth buffer, no stencil.
      final int[] configAttribs = {
        EGL10.EGL_RED_SIZE, 8,
        EGL10.EGL_GREEN_SIZE, 8,
        EGL10.EGL_BLUE_SIZE, 8,
        EGL10.EGL_ALPHA_SIZE, 8,
        EGL10.EGL_DEPTH_SIZE, 16,
        EGL10.EGL_STENCIL_SIZE, mEnableStencilBuffer ? 8 : 0,
        EGL10.EGL_RENDERABLE_TYPE,
            (mBackendVersion.majorVersion == (byte) 3)
                ? EGL15.EGL_OPENGL_ES3_BIT
                : EGL_OPENGL_ES2_BIT,
        EGL10.EGL_NONE
      };

      int[] numConfigs = new int[1];
      egl.eglChooseConfig(display, configAttribs, null, 0, numConfigs);

      if (numConfigs[0] <= 0) {
        throw new IllegalArgumentException("Couldn't find an appropriate EGL config");
      }

      EGLConfig[] configs = new EGLConfig[1];
      egl.eglChooseConfig(display, configAttribs, configs, 1, numConfigs);

      return configs[0];
    }
  }

  /// Renderer: This class communicates with our JNI library to implement the OpenGL rendering.
  private static class Renderer implements GLSurfaceView.Renderer {
    private final Context mContext;
    private final SampleLib.BackendVersion mBackendVersion;
    private final int mSwapchainColorTextureFormat;
    private CountDownLatch mRenderSessionInitLatch;

    Renderer(
        Context context,
        SampleLib.BackendVersion backendVersion,
        int swapchainColorTextureFormat,
        CountDownLatch renderSessionInitLatch) {
      mContext = context;
      mBackendVersion = backendVersion;
      mSwapchainColorTextureFormat = swapchainColorTextureFormat;
      mRenderSessionInitLatch = renderSessionInitLatch;
    }

    public void onSurfaceCreated(GL10 gl, EGLConfig config) {
      SampleLib.init(mBackendVersion, mSwapchainColorTextureFormat, mContext.getAssets(), null);

      // Signal that application has being started.
      mRenderSessionInitLatch.countDown();
    }

    public void onSurfaceChanged(GL10 gl, int width, int height) {
      SampleLib.surfaceChanged(null, width, height);
    }

    public void onDrawFrame(GL10 gl) {
      SampleLib.render(mContext.getResources().getDisplayMetrics().density);
    }
  }
}<|MERGE_RESOLUTION|>--- conflicted
+++ resolved
@@ -31,37 +31,25 @@
   private CountDownLatch renderSessionInitLatch = new CountDownLatch(1);
 
   public SampleView(
-<<<<<<< HEAD
-      Context context, SampleLib.BackendVersion backendVersion, int swapchainColorTextureFormat, boolean enableStencilBuffer) {
-=======
       Context context,
       SampleLib.BackendVersion backendVersion,
       int swapchainColorTextureFormat,
       boolean enableStencilBuffer) {
->>>>>>> a4587770
     super(context);
     init(context, backendVersion, swapchainColorTextureFormat, enableStencilBuffer);
   }
 
   public SampleView(
-<<<<<<< HEAD
-          Context context, SampleLib.BackendVersion backendVersion, int swapchainColorTextureFormat) {
-=======
       Context context, SampleLib.BackendVersion backendVersion, int swapchainColorTextureFormat) {
->>>>>>> a4587770
     super(context);
     init(context, backendVersion, swapchainColorTextureFormat, false);
   }
 
-<<<<<<< HEAD
-  private void init(Context context, SampleLib.BackendVersion backendVersion, int swapchainColorTextureFormat, boolean enableStencilBuffer){
-=======
   private void init(
       Context context,
       SampleLib.BackendVersion backendVersion,
       int swapchainColorTextureFormat,
       boolean enableStencilBuffer) {
->>>>>>> a4587770
 
     // Uncomment to attach debugging
     // android.os.Debug.waitForDebugger();
