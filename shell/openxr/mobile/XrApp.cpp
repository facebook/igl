--- conflicted
+++ resolved
@@ -174,8 +174,7 @@
       .enabledApiLayerCount = 0,
       .enabledApiLayerNames = nullptr,
       .enabledExtensionCount = static_cast<uint32_t>(requiredExtensions_.size()),
-      .enabledExtensionNames = requiredExtensions_.data(),
-      .next = impl_->getInstanceCreateExtension()
+      .enabledExtensionNames = requiredExtensions_.data()
   };
 
   XrResult initResult;
@@ -428,20 +427,12 @@
     return false;
   }
 
-<<<<<<< HEAD
-  XrInstanceCreateInfoAndroidKHR* instanceCreateInfoAndroid_ptr = (XrInstanceCreateInfoAndroidKHR*)impl_->getInstanceCreateExtension();
-
-  if (instanceCreateInfoAndroid_ptr){
-      instanceCreateInfoAndroid_ptr->applicationVM = app->activity->vm;
-      instanceCreateInfoAndroid_ptr->applicationActivity = app->activity->clazz;
-=======
   XrInstanceCreateInfoAndroidKHR* instanceCreateInfoAndroid_ptr =
       (XrInstanceCreateInfoAndroidKHR*)impl_->getInstanceCreateExtension();
 
   if (instanceCreateInfoAndroid_ptr) {
     instanceCreateInfoAndroid_ptr->applicationVM = app->activity->vm;
     instanceCreateInfoAndroid_ptr->applicationActivity = app->activity->clazz;
->>>>>>> dc4c943f
   }
 
   if (!createInstance()) {
@@ -588,11 +579,7 @@
 void XrApp::handleSessionStateChanges(XrSessionState state) {
   if (state == XR_SESSION_STATE_READY) {
 #if !defined(IGL_CMAKE_BUILD)
-<<<<<<< HEAD
-      assert(resumed_);
-=======
     assert(resumed_);
->>>>>>> dc4c943f
 #endif // IGL_CMAKE_BUILD
     assert(sessionActive_ == false);
 
