/*
 * Copyright (c) Meta Platforms, Inc. and affiliates.
 *
 * This source code is licensed under the MIT license found in the
 * LICENSE file in the root directory of this source tree.
 */

#include <shell/openxr/XrApp.h>

#include <algorithm>
#include <array>
#include <cassert>
#include <chrono>
#include <string>

#include <android/asset_manager.h>
#include <android/log.h>
#include <android_native_app_glue.h>

#include <openxr/openxr.h>

#include <igl/Common.h>
#if USE_VULKAN_BACKEND
#include <igl/vulkan/Common.h>

#ifndef XR_USE_GRAPHICS_API_VULKAN
#define XR_USE_GRAPHICS_API_VULKAN
#endif
#endif // USE_VULKAN_BACKEND
#if USE_OPENGL_BACKEND
#if !defined(XR_USE_GRAPHICS_API_OPENGL_ES) && defined(IGL_CMAKE_BUILD)
#define XR_USE_GRAPHICS_API_OPENGL_ES
#endif
#endif // USE_OPENGL_BACKEND
#include <openxr/openxr_platform.h>

#include <glm/gtc/type_ptr.hpp>
#include <xr_linear.h>

#include <shell/shared/fileLoader/android/FileLoaderAndroid.h>
#include <shell/shared/imageLoader/android/ImageLoaderAndroid.h>
#include <shell/shared/platform/android/PlatformAndroid.h>
#include <shell/shared/renderSession/AppParams.h>
#include <shell/shared/renderSession/DefaultSession.h>
#include <shell/shared/renderSession/ShellParams.h>

#include <shell/openxr/XrLog.h>
#include <shell/openxr/XrSwapchainProvider.h>
#include <shell/openxr/impl/XrAppImpl.h>
#include <shell/openxr/impl/XrSwapchainProviderImpl.h>

namespace igl::shell::openxr {
constexpr auto kAppName = "IGL Shell OpenXR";
constexpr auto kEngineName = "IGL";
constexpr auto kSupportedViewConfigType = XR_VIEW_CONFIGURATION_TYPE_PRIMARY_STEREO;

namespace {
inline glm::quat glmQuatFromXrQuat(const XrQuaternionf& quat) noexcept {
  return glm::quat(quat.w, quat.x, quat.y, quat.z);
}

inline glm::vec4 glmVecFromXrVec(const XrVector4f& vec) noexcept {
  return glm::vec4(vec.x, vec.y, vec.z, vec.w);
}

inline glm::vec4 glmVecFromXrVec(const XrVector4sFB& vec) noexcept {
  return glm::vec4(vec.x, vec.y, vec.z, vec.w);
}

inline glm::vec3 glmVecFromXrVec(const XrVector3f& vec) noexcept {
  return glm::vec3(vec.x, vec.y, vec.z);
}

inline glm::vec2 glmVecFromXrVec(const XrVector2f& vec) noexcept {
  return glm::vec2(vec.x, vec.y);
}

inline Pose poseFromXrPose(const XrPosef& pose) noexcept {
  return Pose{
      /*.orientation = */ glmQuatFromXrQuat(pose.orientation),
      /*.position = */ glmVecFromXrVec(pose.position),
  };
}

inline int64_t currentTimeInNs() {
  const auto now = std::chrono::steady_clock::now();
  return std::chrono::duration_cast<std::chrono::nanoseconds>(now.time_since_epoch()).count();
}
} // namespace

XrApp::XrApp(std::unique_ptr<impl::XrAppImpl>&& impl) :
  requiredExtensions_({
#if USE_VULKAN_BACKEND
    XR_KHR_VULKAN_ENABLE_EXTENSION_NAME,
#endif // USE_VULKAN_BACKEND
#if !defined(XR_USE_PLATFORM_MACOS) && !defined(IGL_CMAKE_BUILD)
        XR_FB_SWAPCHAIN_UPDATE_STATE_EXTENSION_NAME,
#endif
  }),
  impl_(std::move(impl)),
  shellParams_(std::make_unique<ShellParams>()) {
  viewports_.fill({XR_TYPE_VIEW_CONFIGURATION_VIEW});
  views_.fill({XR_TYPE_VIEW});
#ifdef USE_COMPOSITION_LAYER_QUAD
  useQuadLayerComposition_ = true;
#endif
}

XrApp::~XrApp() {
  if (!initialized_)
    return;

  swapchainProviders_.clear();

  if (leftHandTracker_ != XR_NULL_HANDLE) {
    xrDestroyHandTrackerEXT_(leftHandTracker_);
  }
  if (rightHandTracker_ != XR_NULL_HANDLE) {
    xrDestroyHandTrackerEXT_(rightHandTracker_);
  }
  if (passthrough_ != XR_NULL_HANDLE) {
    xrDestroyPassthroughFB_(passthrough_);
  }
  xrDestroySpace(currentSpace_);
  xrDestroySpace(headSpace_);
  xrDestroySession(session_);
  xrDestroyInstance(instance_);
}

XrInstance XrApp::instance() const {
  return instance_;
}

XrSession XrApp::session() const {
  return session_;
}

bool XrApp::checkExtensions() {
  // Check that the extensions required are present.
  XrResult result;
  PFN_xrEnumerateInstanceExtensionProperties xrEnumerateInstanceExtensionProperties;
  XR_CHECK(result =
               xrGetInstanceProcAddr(XR_NULL_HANDLE,
                                     "xrEnumerateInstanceExtensionProperties",
                                     (PFN_xrVoidFunction*)&xrEnumerateInstanceExtensionProperties));
  if (result != XR_SUCCESS) {
    IGL_LOG_ERROR("Failed to get xrEnumerateInstanceExtensionProperties function pointer.");
    return false;
  }

  uint32_t numExtensions = 0;
  XR_CHECK(xrEnumerateInstanceExtensionProperties(nullptr, 0, &numExtensions, nullptr));
  IGL_LOG_INFO("xrEnumerateInstanceExtensionProperties found %u extension(s).", numExtensions);

  extensions_.resize(numExtensions, {XR_TYPE_EXTENSION_PROPERTIES});

  XR_CHECK(xrEnumerateInstanceExtensionProperties(
      NULL, numExtensions, &numExtensions, extensions_.data()));
  for (uint32_t i = 0; i < numExtensions; i++) {
    IGL_LOG_INFO("Extension #%d = '%s'.", i, extensions_[i].extensionName);
  }

  auto requiredExtensionsImpl_ = impl_->getXrRequiredExtensions();
  requiredExtensions_.insert(std::end(requiredExtensions_),
                             std::begin(requiredExtensionsImpl_),
                             std::end(requiredExtensionsImpl_));

  for (auto& requiredExtension : requiredExtensions_) {
    auto it = std::find_if(std::begin(extensions_),
                           std::end(extensions_),
                           [&requiredExtension](const XrExtensionProperties& extension) {
                             return strcmp(extension.extensionName, requiredExtension) == 0;
                           });
    if (it == std::end(extensions_)) {
      IGL_LOG_ERROR("Extension %s is required.", requiredExtension);
      return false;
    }
  }

  auto checkExtensionSupported = [this](const char* name) {
    return std::any_of(std::begin(extensions_),
                       std::end(extensions_),
                       [&](const XrExtensionProperties& extension) {
                         return strcmp(extension.extensionName, name) == 0;
                       });
  };

  passthroughSupported_ = checkExtensionSupported(XR_FB_PASSTHROUGH_EXTENSION_NAME);
  IGL_LOG_INFO("Passthrough is %s", passthroughSupported_ ? "supported" : "not supported");

  auto checkNeedRequiredExtension = [this](const char* name) {
    return std::find_if(std::begin(requiredExtensions_),
                        std::end(requiredExtensions_),
                        [&](const char* extensionName) {
                          return strcmp(extensionName, name) == 0;
                        }) == std::end(requiredExtensions_);
  };

  // Add passthough extension if supported.
  if (passthroughSupported_ && checkNeedRequiredExtension(XR_FB_PASSTHROUGH_EXTENSION_NAME)) {
    requiredExtensions_.push_back(XR_FB_PASSTHROUGH_EXTENSION_NAME);
  }

  handsTrackingSupported_ = checkExtensionSupported(XR_EXT_HAND_TRACKING_EXTENSION_NAME);
  IGL_LOG_INFO("Hands tracking is %s", handsTrackingSupported_ ? "supported" : "not supported");

  handsTrackingMeshSupported_ = checkExtensionSupported(XR_FB_HAND_TRACKING_MESH_EXTENSION_NAME);
  IGL_LOG_INFO("Hands tracking mesh is %s",
               handsTrackingMeshSupported_ ? "supported" : "not supported");

  // Add hands tracking extension if supported.
  if (handsTrackingSupported_ && checkNeedRequiredExtension(XR_EXT_HAND_TRACKING_EXTENSION_NAME)) {
    requiredExtensions_.push_back(XR_EXT_HAND_TRACKING_EXTENSION_NAME);

    if (handsTrackingMeshSupported_ &&
        checkNeedRequiredExtension(XR_FB_HAND_TRACKING_MESH_EXTENSION_NAME)) {
      requiredExtensions_.push_back(XR_FB_HAND_TRACKING_MESH_EXTENSION_NAME);
    }
  }

<<<<<<< HEAD
  refreshRateExtensionSupported_ = checkExtensionSupported(XR_FB_DISPLAY_REFRESH_RATE_EXTENSION_NAME);
  IGL_LOG_INFO("RefreshRate is %s", refreshRateExtensionSupported_ ? "supported" : "not supported");

  if (refreshRateExtensionSupported_ && checkNeedRequiredExtension(XR_FB_DISPLAY_REFRESH_RATE_EXTENSION_NAME)) {
    requiredExtensions_.push_back(XR_FB_DISPLAY_REFRESH_RATE_EXTENSION_NAME);
  }

  compositionLayerSettingsSupported_ = checkExtensionSupported(XR_FB_COMPOSITION_LAYER_SETTINGS_EXTENSION_NAME);
  IGL_LOG_INFO("Composition Layer Settings are %s", compositionLayerSettingsSupported_ ? "supported" : "not supported");

  if (compositionLayerSettingsSupported_ && checkNeedRequiredExtension(XR_FB_COMPOSITION_LAYER_SETTINGS_EXTENSION_NAME)) {
    requiredExtensions_.push_back(XR_FB_COMPOSITION_LAYER_SETTINGS_EXTENSION_NAME);
  }

    return true;
=======
  refreshRateExtensionSupported_ =
      checkExtensionSupported(XR_FB_DISPLAY_REFRESH_RATE_EXTENSION_NAME);
  IGL_LOG_INFO("RefreshRate is %s", refreshRateExtensionSupported_ ? "supported" : "not supported");

  if (refreshRateExtensionSupported_ &&
      checkNeedRequiredExtension(XR_FB_DISPLAY_REFRESH_RATE_EXTENSION_NAME)) {
    requiredExtensions_.push_back(XR_FB_DISPLAY_REFRESH_RATE_EXTENSION_NAME);
  }

  return true;
>>>>>>> 79c3693f
}

bool XrApp::createInstance() {
  XrApplicationInfo appInfo = {};
  strcpy(appInfo.applicationName, kAppName);
  appInfo.applicationVersion = 0;
  strcpy(appInfo.engineName, kEngineName);
  appInfo.engineVersion = 0;
  appInfo.apiVersion = XR_CURRENT_API_VERSION;

  XrInstanceCreateInfo instanceCreateInfo = {
      .type = XR_TYPE_INSTANCE_CREATE_INFO,
      .next = impl_->getInstanceCreateExtension(),
      .createFlags = 0,
      .applicationInfo = appInfo,
      .enabledApiLayerCount = 0,
      .enabledApiLayerNames = nullptr,
      .enabledExtensionCount = static_cast<uint32_t>(requiredExtensions_.size()),
      .enabledExtensionNames = requiredExtensions_.data(),
  };

  XrResult initResult;
  XR_CHECK(initResult = xrCreateInstance(&instanceCreateInfo, &instance_));
  if (initResult != XR_SUCCESS) {
    IGL_LOG_ERROR("Failed to create XR instance: %d.", initResult);
    return false;
  }

  XR_CHECK(xrGetInstanceProperties(instance_, &instanceProps_));
  IGL_LOG_INFO("Runtime %s: Version : %u.%u.%u",
               instanceProps_.runtimeName,
               XR_VERSION_MAJOR(instanceProps_.runtimeVersion),
               XR_VERSION_MINOR(instanceProps_.runtimeVersion),
               XR_VERSION_PATCH(instanceProps_.runtimeVersion));

  if (passthroughSupported_) {
    XR_CHECK(xrGetInstanceProcAddr(
        instance_, "xrCreatePassthroughFB", (PFN_xrVoidFunction*)(&xrCreatePassthroughFB_)));
    XR_CHECK(xrGetInstanceProcAddr(
        instance_, "xrDestroyPassthroughFB", (PFN_xrVoidFunction*)(&xrDestroyPassthroughFB_)));
    XR_CHECK(xrGetInstanceProcAddr(
        instance_, "xrPassthroughStartFB", (PFN_xrVoidFunction*)(&xrPassthroughStartFB_)));
    XR_CHECK(xrGetInstanceProcAddr(instance_,
                                   "xrCreatePassthroughLayerFB",
                                   (PFN_xrVoidFunction*)(&xrCreatePassthroughLayerFB_)));
    XR_CHECK(xrGetInstanceProcAddr(instance_,
                                   "xrDestroyPassthroughLayerFB",
                                   (PFN_xrVoidFunction*)(&xrDestroyPassthroughLayerFB_)));
    XR_CHECK(xrGetInstanceProcAddr(instance_,
                                   "xrPassthroughLayerSetStyleFB",
                                   (PFN_xrVoidFunction*)(&xrPassthroughLayerSetStyleFB_)));
  }

  if (handsTrackingSupported_) {
    XR_CHECK(xrGetInstanceProcAddr(
        instance_, "xrCreateHandTrackerEXT", (PFN_xrVoidFunction*)(&xrCreateHandTrackerEXT_)));
    IGL_ASSERT(xrCreateHandTrackerEXT_ != nullptr);
    XR_CHECK(xrGetInstanceProcAddr(
        instance_, "xrDestroyHandTrackerEXT", (PFN_xrVoidFunction*)(&xrDestroyHandTrackerEXT_)));
    IGL_ASSERT(xrDestroyHandTrackerEXT_ != nullptr);
    XR_CHECK(xrGetInstanceProcAddr(
        instance_, "xrLocateHandJointsEXT", (PFN_xrVoidFunction*)(&xrLocateHandJointsEXT_)));
    IGL_ASSERT(xrLocateHandJointsEXT_ != nullptr);
    if (handsTrackingMeshSupported_) {
      XR_CHECK(xrGetInstanceProcAddr(
          instance_, "xrGetHandMeshFB", (PFN_xrVoidFunction*)(&xrGetHandMeshFB_)));
      IGL_ASSERT(xrGetHandMeshFB_ != nullptr);
    }
  }

  if (refreshRateExtensionSupported_) {
<<<<<<< HEAD
    XR_CHECK(xrGetInstanceProcAddr(
            instance_, "xrGetDisplayRefreshRateFB", (PFN_xrVoidFunction*)(&xrGetDisplayRefreshRateFB_)));
    IGL_ASSERT(xrGetDisplayRefreshRateFB_ != nullptr);
    XR_CHECK(xrGetInstanceProcAddr(
            instance_, "xrEnumerateDisplayRefreshRatesFB", (PFN_xrVoidFunction*)(&xrEnumerateDisplayRefreshRatesFB_)));
    IGL_ASSERT(xrEnumerateDisplayRefreshRatesFB_ != nullptr);
    XR_CHECK(xrGetInstanceProcAddr(
            instance_, "xrRequestDisplayRefreshRateFB", (PFN_xrVoidFunction*)(&xrRequestDisplayRefreshRateFB_)));
    IGL_ASSERT(xrRequestDisplayRefreshRateFB_ != nullptr);
}
=======
    XR_CHECK(xrGetInstanceProcAddr(instance_,
                                   "xrGetDisplayRefreshRateFB",
                                   (PFN_xrVoidFunction*)(&xrGetDisplayRefreshRateFB_)));
    IGL_ASSERT(xrGetDisplayRefreshRateFB_ != nullptr);
    XR_CHECK(xrGetInstanceProcAddr(instance_,
                                   "xrEnumerateDisplayRefreshRatesFB",
                                   (PFN_xrVoidFunction*)(&xrEnumerateDisplayRefreshRatesFB_)));
    IGL_ASSERT(xrEnumerateDisplayRefreshRatesFB_ != nullptr);
    XR_CHECK(xrGetInstanceProcAddr(instance_,
                                   "xrRequestDisplayRefreshRateFB",
                                   (PFN_xrVoidFunction*)(&xrRequestDisplayRefreshRateFB_)));
    IGL_ASSERT(xrRequestDisplayRefreshRateFB_ != nullptr);
  }
>>>>>>> 79c3693f

  return true;
} // namespace igl::shell::openxr

bool XrApp::createSystem() {
  XrSystemGetInfo systemGetInfo = {
      .type = XR_TYPE_SYSTEM_GET_INFO,
      .formFactor = XR_FORM_FACTOR_HEAD_MOUNTED_DISPLAY,
  };

  XrResult result;
  XR_CHECK(result = xrGetSystem(instance_, &systemGetInfo, &systemId_));
  if (result != XR_SUCCESS) {
    IGL_LOG_ERROR("Failed to get system.");
    return false;
  }

  XR_CHECK(xrGetSystemProperties(instance_, systemId_, &systemProps_));

  IGL_LOG_INFO(
      "System Properties: Name=%s VendorId=%x", systemProps_.systemName, systemProps_.vendorId);
  IGL_LOG_INFO("System Graphics Properties: MaxWidth=%d MaxHeight=%d MaxLayers=%d",
               systemProps_.graphicsProperties.maxSwapchainImageWidth,
               systemProps_.graphicsProperties.maxSwapchainImageHeight,
               systemProps_.graphicsProperties.maxLayerCount);
  IGL_LOG_INFO("System Tracking Properties: OrientationTracking=%s PositionTracking=%s",
               systemProps_.trackingProperties.orientationTracking ? "True" : "False",
               systemProps_.trackingProperties.positionTracking ? "True" : "False");
  return true;
}

bool XrApp::createPassthrough() {
  if (!passthroughSupported_) {
    return false;
  }
  XrPassthroughCreateInfoFB passthroughInfo{XR_TYPE_PASSTHROUGH_CREATE_INFO_FB};
  passthroughInfo.next = nullptr;
  passthroughInfo.flags = 0u;

  XrResult result;
  XR_CHECK(result = xrCreatePassthroughFB_(session_, &passthroughInfo, &passthrough_));
  if (result != XR_SUCCESS) {
    IGL_LOG_ERROR("xrCreatePassthroughFB failed.");
    return false;
  }

  XrPassthroughLayerCreateInfoFB layerInfo{XR_TYPE_PASSTHROUGH_LAYER_CREATE_INFO_FB};
  layerInfo.next = nullptr;
  layerInfo.passthrough = passthrough_;
  layerInfo.purpose = XR_PASSTHROUGH_LAYER_PURPOSE_RECONSTRUCTION_FB;
  layerInfo.flags = XR_PASSTHROUGH_IS_RUNNING_AT_CREATION_BIT_FB;
  XR_CHECK(result = xrCreatePassthroughLayerFB_(session_, &layerInfo, &passthrougLayer_));
  if (result != XR_SUCCESS) {
    IGL_LOG_ERROR("xrCreatePassthroughLayerFB failed.");
    return false;
  }

  XrPassthroughStyleFB style{XR_TYPE_PASSTHROUGH_STYLE_FB};
  style.next = nullptr;
  style.textureOpacityFactor = 1.0f;
  style.edgeColor = {0.0f, 0.0f, 0.0f, 0.0f};
  XR_CHECK(result = xrPassthroughLayerSetStyleFB_(passthrougLayer_, &style));
  if (result != XR_SUCCESS) {
    IGL_LOG_ERROR("xrPassthroughLayerSetStyleFB failed.");
    return false;
  }

  XR_CHECK(result = xrPassthroughStartFB_(passthrough_));
  if (result != XR_SUCCESS) {
    IGL_LOG_ERROR("xrPassthroughStartFB failed.");
    return false;
  }
  return true;
}

bool XrApp::createHandsTracking() {
  if (!handsTrackingSupported_) {
    return false;
  }
  XrHandTrackerCreateInfoEXT createInfo{XR_TYPE_HAND_TRACKER_CREATE_INFO_EXT};
  createInfo.handJointSet = XR_HAND_JOINT_SET_DEFAULT_EXT;
  createInfo.hand = XR_HAND_LEFT_EXT;

  std::array<XrHandTrackingDataSourceEXT, 2> dataSources = {
      XR_HAND_TRACKING_DATA_SOURCE_UNOBSTRUCTED_EXT,
      XR_HAND_TRACKING_DATA_SOURCE_CONTROLLER_EXT,
  };

  XrHandTrackingDataSourceInfoEXT dataSourceInfo{XR_TYPE_HAND_TRACKING_DATA_SOURCE_INFO_EXT};
  dataSourceInfo.requestedDataSourceCount = static_cast<uint32_t>(dataSources.size());
  dataSourceInfo.requestedDataSources = dataSources.data();

  createInfo.next = &dataSourceInfo;

  XrResult result;
  XR_CHECK(result = xrCreateHandTrackerEXT_(session_, &createInfo, &leftHandTracker_));
  if (result != XR_SUCCESS) {
    IGL_LOG_ERROR("xrCreateHandTrackerEXT (left hand) failed.");
    return false;
  }

  createInfo.hand = XR_HAND_RIGHT_EXT;
  XR_CHECK(result = xrCreateHandTrackerEXT_(session_, &createInfo, &rightHandTracker_));
  if (result != XR_SUCCESS) {
    IGL_LOG_ERROR("xrCreateHandTrackerEXT (right hand) failed.");
    return false;
  }

  return true;
}

void XrApp::updateHandMeshes() {
  if (!handsTrackingMeshSupported_) {
    return;
  }
  auto& handMeshes = shellParams_->handMeshes;

  XrResult result;
  XrHandTrackerEXT trackers[] = {leftHandTracker_, rightHandTracker_};
  for (uint8_t i = 0; i < 2; ++i) {
    XrHandTrackingMeshFB mesh{XR_TYPE_HAND_TRACKING_MESH_FB};
    XR_CHECK(result = xrGetHandMeshFB_(trackers[i], &mesh));
    if (result != XR_SUCCESS) {
      continue;
    }

    IGL_ASSERT(mesh.jointCountOutput <= XR_HAND_JOINT_COUNT_EXT);
    XrPosef jointBindPoses[XR_HAND_JOINT_COUNT_EXT]{};
    XrHandJointEXT jointParents[XR_HAND_JOINT_COUNT_EXT]{};
    float jointRadii[XR_HAND_JOINT_COUNT_EXT]{};

    mesh.jointCapacityInput = mesh.jointCountOutput;
    mesh.vertexCapacityInput = mesh.vertexCountOutput;
    mesh.indexCapacityInput = mesh.indexCountOutput;

    std::vector<XrVector3f> vertexPositions(mesh.vertexCapacityInput);
    std::vector<XrVector3f> vertexNormals(mesh.vertexCapacityInput);
    std::vector<XrVector2f> vertexUVs(mesh.vertexCapacityInput);
    std::vector<XrVector4sFB> vertexBlendIndices(mesh.vertexCapacityInput);
    std::vector<XrVector4f> vertexBlendWeights(mesh.vertexCapacityInput);

    handMeshes[i].indices.resize(mesh.indexCapacityInput);

    mesh.jointBindPoses = jointBindPoses;
    mesh.jointParents = jointParents;
    mesh.jointRadii = jointRadii;
    mesh.vertexPositions = vertexPositions.data();
    mesh.vertexNormals = vertexNormals.data();
    mesh.vertexUVs = vertexUVs.data();
    mesh.vertexBlendIndices = vertexBlendIndices.data();
    mesh.vertexBlendWeights = vertexBlendWeights.data();
    mesh.indices = handMeshes[i].indices.data();

    XR_CHECK(result = xrGetHandMeshFB_(trackers[i], &mesh));
    if (result != XR_SUCCESS) {
      continue;
    }

    handMeshes[i].vertexCountOutput = mesh.vertexCountOutput;
    handMeshes[i].indexCountOutput = mesh.indexCountOutput;
    handMeshes[i].jointCountOutput = mesh.jointCountOutput;
    handMeshes[i].vertexPositions.reserve(mesh.vertexCountOutput);
    handMeshes[i].vertexNormals.reserve(mesh.vertexCountOutput);
    handMeshes[i].vertexUVs.reserve(mesh.vertexCountOutput);
    handMeshes[i].vertexBlendIndices.reserve(mesh.vertexCountOutput);
    handMeshes[i].vertexBlendWeights.reserve(mesh.vertexCountOutput);
    handMeshes[i].jointBindPoses.reserve(mesh.jointCountOutput);

    for (uint32_t j = 0; j < mesh.vertexCountOutput; ++j) {
      handMeshes[i].vertexPositions.emplace_back(glmVecFromXrVec(mesh.vertexPositions[j]));
      handMeshes[i].vertexUVs.emplace_back(glmVecFromXrVec(mesh.vertexUVs[j]));
      handMeshes[i].vertexNormals.emplace_back(glmVecFromXrVec(mesh.vertexNormals[j]));
      handMeshes[i].vertexBlendIndices.emplace_back(glmVecFromXrVec(mesh.vertexBlendIndices[j]));
      handMeshes[i].vertexBlendWeights.emplace_back(glmVecFromXrVec(mesh.vertexBlendWeights[j]));
    }

    for (uint32_t j = 0; j < mesh.jointCountOutput; ++j) {
      handMeshes[i].jointBindPoses.emplace_back(poseFromXrPose(mesh.jointBindPoses[j]));
    }
  }
}

void XrApp::updateHandTracking() {
  if (!handsTrackingSupported_) {
    return;
  }
  auto& handTracking = shellParams_->handTracking;

  XrResult result;
  XrHandTrackerEXT trackers[] = {leftHandTracker_, rightHandTracker_};
  for (uint8_t i = 0; i < 2; ++i) {
    XrHandJointLocationEXT jointLocations[XR_HAND_JOINT_COUNT_EXT];
    XrHandJointVelocityEXT jointVelocities[XR_HAND_JOINT_COUNT_EXT];

    XrHandJointVelocitiesEXT velocities{.type = XR_TYPE_HAND_JOINT_VELOCITIES_EXT,
                                        .next = nullptr,
                                        .jointCount = XR_HAND_JOINT_COUNT_EXT,
                                        .jointVelocities = jointVelocities};

    XrHandJointLocationsEXT locations{.type = XR_TYPE_HAND_JOINT_LOCATIONS_EXT,
                                      .next = &velocities,
                                      .jointCount = XR_HAND_JOINT_COUNT_EXT,
                                      .jointLocations = jointLocations};

    XrHandJointsMotionRangeInfoEXT motionRangeInfo{XR_TYPE_HAND_JOINTS_MOTION_RANGE_INFO_EXT};
    motionRangeInfo.handJointsMotionRange =
        XR_HAND_JOINTS_MOTION_RANGE_CONFORMING_TO_CONTROLLER_EXT;

    const XrHandJointsLocateInfoEXT locateInfo{.type = XR_TYPE_HAND_JOINTS_LOCATE_INFO_EXT,
                                               .next = &motionRangeInfo,
                                               .baseSpace = currentSpace_,
                                               .time = currentTimeInNs()};

    handTracking[i].jointPose.resize(XR_HAND_JOINT_COUNT_EXT);
    handTracking[i].jointVelocity.resize(XR_HAND_JOINT_COUNT_EXT);
    handTracking[i].isJointTracked.resize(XR_HAND_JOINT_COUNT_EXT);

    XR_CHECK(result = xrLocateHandJointsEXT_(trackers[i], &locateInfo, &locations));
    if (result != XR_SUCCESS) {
      for (size_t jointIndex = 0; jointIndex < XR_HAND_JOINT_COUNT_EXT; ++jointIndex) {
        handTracking[i].isJointTracked[jointIndex] = false;
      }
      continue;
    }

    if (!locations.isActive) {
      for (size_t jointIndex = 0; jointIndex < XR_HAND_JOINT_COUNT_EXT; ++jointIndex) {
        handTracking[i].isJointTracked[jointIndex] = false;
      }
      continue;
    }

    constexpr XrSpaceLocationFlags isValid =
        XR_SPACE_LOCATION_ORIENTATION_VALID_BIT | XR_SPACE_LOCATION_POSITION_VALID_BIT;
    for (size_t jointIndex = 0; jointIndex < XR_HAND_JOINT_COUNT_EXT; ++jointIndex) {
      if ((jointLocations[jointIndex].locationFlags & isValid) != 0) {
        handTracking[i].jointPose[jointIndex] = poseFromXrPose(jointLocations[jointIndex].pose);
        handTracking[i].jointVelocity[jointIndex].linear =
            glmVecFromXrVec(jointVelocities[jointIndex].linearVelocity);
        handTracking[i].jointVelocity[jointIndex].angular =
            glmVecFromXrVec(jointVelocities[jointIndex].angularVelocity);
        handTracking[i].isJointTracked[jointIndex] = true;
      } else {
        handTracking[i].isJointTracked[jointIndex] = false;
      }
    }
  }
}

bool XrApp::enumerateViewConfigurations() {
  uint32_t numViewConfigs = 0;
  XR_CHECK(xrEnumerateViewConfigurations(instance_, systemId_, 0, &numViewConfigs, nullptr));

  std::vector<XrViewConfigurationType> viewConfigTypes(numViewConfigs);
  XR_CHECK(xrEnumerateViewConfigurations(
      instance_, systemId_, numViewConfigs, &numViewConfigs, viewConfigTypes.data()));

  IGL_LOG_INFO("Available Viewport Configuration Types: %d", numViewConfigs);
  auto foundViewConfig = false;
  for (auto& viewConfigType : viewConfigTypes) {
    IGL_LOG_INFO("View configuration type %d : %s",
                 viewConfigType,
                 viewConfigType == kSupportedViewConfigType ? "Selected" : "");

    if (viewConfigType != kSupportedViewConfigType) {
      continue;
    }

    // Check properties
    XrViewConfigurationProperties viewConfigProps = {XR_TYPE_VIEW_CONFIGURATION_PROPERTIES};
    XR_CHECK(
        xrGetViewConfigurationProperties(instance_, systemId_, viewConfigType, &viewConfigProps));
    IGL_LOG_INFO("FovMutable=%s ConfigurationType %d",
                 viewConfigProps.fovMutable ? "true" : "false",
                 viewConfigProps.viewConfigurationType);

    // Check views
    uint32_t numViewports = 0;
    XR_CHECK(xrEnumerateViewConfigurationViews(
        instance_, systemId_, viewConfigType, 0, &numViewports, nullptr));

    if (!IGL_VERIFY(numViewports == kNumViews)) {
      IGL_LOG_ERROR(
          "numViewports must be %d. Make sure XR_VIEW_CONFIGURATION_TYPE_PRIMARY_STEREO is used.",
          kNumViews);
      return false;
    }

    XR_CHECK(xrEnumerateViewConfigurationViews(
        instance_, systemId_, viewConfigType, numViewports, &numViewports, viewports_.data()));

    for (auto& view : viewports_) {
      (void)view; // doesn't compile in release for unused variable
      IGL_LOG_INFO("Viewport [%d]: Recommended Width=%d Height=%d SampleCount=%d",
                   view,
                   view.recommendedImageRectWidth,
                   view.recommendedImageRectHeight,
                   view.recommendedSwapchainSampleCount);

      IGL_LOG_INFO("Viewport [%d]: Max Width=%d Height=%d SampleCount=%d",
                   view,
                   view.maxImageRectWidth,
                   view.maxImageRectHeight,
                   view.maxSwapchainSampleCount);
    }

    viewConfigProps_ = viewConfigProps;

    foundViewConfig = true;

    break;
  }

  IGL_ASSERT_MSG(
      foundViewConfig, "XrViewConfigurationType %d not found.", kSupportedViewConfigType);

  return true;
}

void XrApp::enumerateReferenceSpaces() {
  uint32_t numRefSpaceTypes = 0;
  XR_CHECK(xrEnumerateReferenceSpaces(session_, 0, &numRefSpaceTypes, nullptr));

  std::vector<XrReferenceSpaceType> refSpaceTypes(numRefSpaceTypes);

  XR_CHECK(xrEnumerateReferenceSpaces(
      session_, numRefSpaceTypes, &numRefSpaceTypes, refSpaceTypes.data()));

  stageSpaceSupported_ =
      std::any_of(std::begin(refSpaceTypes), std::end(refSpaceTypes), [](const auto& type) {
        return type == XR_REFERENCE_SPACE_TYPE_STAGE;
      });
  IGL_LOG_INFO("OpenXR stage reference space is %s",
               stageSpaceSupported_ ? "supported" : "not supported");
}

void XrApp::enumerateBlendModes() {
  uint32_t numBlendModes = 0;
  XR_CHECK(xrEnumerateEnvironmentBlendModes(
      instance_, systemId_, kSupportedViewConfigType, 0, &numBlendModes, nullptr));

  std::vector<XrEnvironmentBlendMode> blendModes(numBlendModes);
  XR_CHECK(xrEnumerateEnvironmentBlendModes(instance_,
                                            systemId_,
                                            kSupportedViewConfigType,
                                            numBlendModes,
                                            &numBlendModes,
                                            blendModes.data()));

  additiveBlendingSupported_ =
      std::any_of(std::begin(blendModes), std::end(blendModes), [](const auto& type) {
        return type == XR_ENVIRONMENT_BLEND_MODE_ADDITIVE;
      });
  IGL_LOG_INFO("OpenXR additive blending %s",
               additiveBlendingSupported_ ? "supported" : "not supported");
}

void XrApp::createSwapchainProviders(const std::unique_ptr<igl::IDevice>& device) {
  const size_t numSwapchainProviders = useSinglePassStereo_ ? 1 : kNumViews;
  const size_t numViewsPerSwapchain = useSinglePassStereo_ ? kNumViews : 1;
  swapchainProviders_.reserve(numSwapchainProviders);

  for (size_t i = 0; i < numSwapchainProviders; i++) {
    swapchainProviders_.emplace_back(
        std::make_unique<XrSwapchainProvider>(impl_->createSwapchainProviderImpl(),
                                              platform_,
                                              session_,
                                              viewports_[i],
                                              numViewsPerSwapchain));
    swapchainProviders_.back()->initialize();
  }
}

bool XrApp::initialize(const struct android_app* app, const InitParams& params) {
  if (initialized_) {
    return false;
  }

  PFN_xrInitializeLoaderKHR xrInitializeLoaderKHR;
  XR_CHECK(xrGetInstanceProcAddr(
      XR_NULL_HANDLE, "xrInitializeLoaderKHR", (PFN_xrVoidFunction*)&xrInitializeLoaderKHR));
  if (xrInitializeLoaderKHR) {
    XrLoaderInitInfoAndroidKHR loaderInitializeInfoAndroid = {
        XR_TYPE_LOADER_INIT_INFO_ANDROID_KHR,
        nullptr,
        app->activity->vm,
        app->activity->clazz,
    };

    XR_CHECK(xrInitializeLoaderKHR((XrLoaderInitInfoBaseHeaderKHR*)&loaderInitializeInfoAndroid));
  }

  if (!checkExtensions()) {
    return false;
  }

  XrInstanceCreateInfoAndroidKHR* instanceCreateInfoAndroid_ptr =
      (XrInstanceCreateInfoAndroidKHR*)impl_->getInstanceCreateExtension();

  if (instanceCreateInfoAndroid_ptr) {
    instanceCreateInfoAndroid_ptr->applicationVM = app->activity->vm;
    instanceCreateInfoAndroid_ptr->applicationActivity = app->activity->clazz;
  }

  if (!createInstance()) {
    return false;
  }

  if (!createSystem()) {
    return false;
  }

  if (!enumerateViewConfigurations()) {
    return false;
  }

  std::unique_ptr<igl::IDevice> device;
  device = impl_->initIGL(instance_, systemId_);
  if (!device) {
    IGL_LOG_ERROR("Failed to initialize IGL");
    return false;
  }

  useSinglePassStereo_ = useSinglePassStereo_ && device->hasFeature(igl::DeviceFeatures::Multiview);

  createShellSession(std::move(device), app->activity->assetManager);

  session_ = impl_->initXrSession(instance_, systemId_, platform_->getDevice());
  if (session_ == XR_NULL_HANDLE) {
    IGL_LOG_ERROR("Failed to initialize graphics system");
    return false;
  }

  // The following are initialization steps that happen after XrSession is created.
  enumerateReferenceSpaces();
  enumerateBlendModes();
  createSwapchainProviders(device);
  createSpaces();
  if (passthroughSupported_ && !createPassthrough()) {
    return false;
  }
  if (handsTrackingSupported_ && !createHandsTracking()) {
    return false;
  }
<<<<<<< HEAD
  if (refreshRateExtensionSupported_ && (useMaxRefreshRate_ || useSpecificRefreshRate_)) {
    getCurrentRefreshRate();

    if (useMaxRefreshRate_) {
      setMaxRefreshRate();
    }
    else if (useSpecificRefreshRate_) {
      setRefreshRate(desiredSpecificRefreshRate_);
    }
  }
  if (compositionLayerSettingsSupported_ && enableSharpeningAtStartup_) {
    setSharpeningEnabled(true);
  }
=======
  if (refreshRateExtensionSupported_) {
    queryCurrentRefreshRate();
    if (params.refreshRateMode_ == InitParams::UseMaxRefreshRate) {
      setMaxRefreshRate();
    } else if (params.refreshRateMode_ == InitParams::UseSpecificRefreshRate) {
      setRefreshRate(params.desiredSpecificRefreshRate_);
    } else {
      // Do nothing. Use default refresh rate.
    }
  }

>>>>>>> 79c3693f
  updateHandMeshes();

  IGL_ASSERT(renderSession_ != nullptr);
  renderSession_->initialize();
  initialized_ = true;

  return initialized_;
}

void XrApp::createShellSession(std::unique_ptr<igl::IDevice> device, AAssetManager* assetMgr) {
  platform_ = std::make_shared<igl::shell::PlatformAndroid>(std::move(device));
  IGL_ASSERT(platform_ != nullptr);
  static_cast<igl::shell::ImageLoaderAndroid&>(platform_->getImageLoader())
      .setAssetManager(assetMgr);
  static_cast<igl::shell::FileLoaderAndroid&>(platform_->getFileLoader()).setAssetManager(assetMgr);
  renderSession_ = igl::shell::createDefaultRenderSession(platform_);
  shellParams_->shellControlsViewParams = true;
  shellParams_->renderMode = useSinglePassStereo_ ? RenderMode::SinglePassStereo
                                                  : RenderMode::DualPassStereo;
  shellParams_->viewParams.resize(useSinglePassStereo_ ? 2 : 1);
  renderSession_->setShellParams(*shellParams_);
}

void XrApp::createSpaces() {
  XrReferenceSpaceCreateInfo spaceCreateInfo = {
      XR_TYPE_REFERENCE_SPACE_CREATE_INFO,
      nullptr,
      XR_REFERENCE_SPACE_TYPE_VIEW,
      {{0.0f, 0.0f, 0.0f, 1.0f}},
  };
  XR_CHECK(xrCreateReferenceSpace(session_, &spaceCreateInfo, &headSpace_));

#if USE_LOCAL_AR_SPACE
  spaceCreateInfo.referenceSpaceType = XR_REFERENCE_SPACE_TYPE_LOCAL;
#else
  spaceCreateInfo.referenceSpaceType = stageSpaceSupported_ ? XR_REFERENCE_SPACE_TYPE_STAGE
                                                            : XR_REFERENCE_SPACE_TYPE_LOCAL;
#endif
  XR_CHECK(xrCreateReferenceSpace(session_, &spaceCreateInfo, &currentSpace_));
}

void XrApp::handleXrEvents() {
  XrEventDataBuffer eventDataBuffer = {};

  // Poll for events
  for (;;) {
    XrEventDataBaseHeader* baseEventHeader = (XrEventDataBaseHeader*)(&eventDataBuffer);
    baseEventHeader->type = XR_TYPE_EVENT_DATA_BUFFER;
    baseEventHeader->next = nullptr;
    XrResult res;
    XR_CHECK(res = xrPollEvent(instance_, &eventDataBuffer));
    if (res != XR_SUCCESS) {
      break;
    }

    switch (baseEventHeader->type) {
    case XR_TYPE_EVENT_DATA_EVENTS_LOST:
      IGL_LOG_INFO("xrPollEvent: received XR_TYPE_EVENT_DATA_EVENTS_LOST event");
      break;
    case XR_TYPE_EVENT_DATA_INSTANCE_LOSS_PENDING:
      IGL_LOG_INFO("xrPollEvent: received XR_TYPE_EVENT_DATA_INSTANCE_LOSS_PENDING event");
      break;
    case XR_TYPE_EVENT_DATA_INTERACTION_PROFILE_CHANGED:
      IGL_LOG_INFO("xrPollEvent: received XR_TYPE_EVENT_DATA_INTERACTION_PROFILE_CHANGED event");
      break;
    case XR_TYPE_EVENT_DATA_PERF_SETTINGS_EXT: {
      const XrEventDataPerfSettingsEXT* perf_settings_event =
          (XrEventDataPerfSettingsEXT*)(baseEventHeader);
      (void)perf_settings_event; // suppress unused warning
      IGL_LOG_INFO(
          "xrPollEvent: received XR_TYPE_EVENT_DATA_PERF_SETTINGS_EXT event: type %d subdomain %d "
          ": level %d -> level %d",
          perf_settings_event->type,
          perf_settings_event->subDomain,
          perf_settings_event->fromLevel,
          perf_settings_event->toLevel);
    } break;
    case XR_TYPE_EVENT_DATA_REFERENCE_SPACE_CHANGE_PENDING:
      IGL_LOG_INFO("xrPollEvent: received XR_TYPE_EVENT_DATA_REFERENCE_SPACE_CHANGE_PENDING event");
      break;
    case XR_TYPE_EVENT_DATA_SESSION_STATE_CHANGED: {
      const XrEventDataSessionStateChanged* session_state_changed_event =
          (XrEventDataSessionStateChanged*)(baseEventHeader);
      IGL_LOG_INFO(
          "xrPollEvent: received XR_TYPE_EVENT_DATA_SESSION_STATE_CHANGED: %d for session %p at "
          "time %lld",
          session_state_changed_event->state,
          (void*)session_state_changed_event->session,
          session_state_changed_event->time);

      switch (session_state_changed_event->state) {
      case XR_SESSION_STATE_READY:
      case XR_SESSION_STATE_STOPPING:
        handleSessionStateChanges(session_state_changed_event->state);
        break;
      default:
        break;
      }
    } break;
    default:
      IGL_LOG_INFO("xrPollEvent: Unknown event");
      break;
    }
  }
}

void XrApp::handleSessionStateChanges(XrSessionState state) {
  if (state == XR_SESSION_STATE_READY) {
#if !defined(IGL_CMAKE_BUILD)
    assert(resumed_);
#endif // IGL_CMAKE_BUILD
    assert(sessionActive_ == false);

    XrSessionBeginInfo sessionBeginInfo{
        XR_TYPE_SESSION_BEGIN_INFO,
        nullptr,
        viewConfigProps_.viewConfigurationType,
    };

    XrResult result;
    XR_CHECK(result = xrBeginSession(session_, &sessionBeginInfo));

    sessionActive_ = (result == XR_SUCCESS);
    IGL_LOG_INFO("XR session active");
  } else if (state == XR_SESSION_STATE_STOPPING) {
    assert(resumed_ == false);
    assert(sessionActive_);
    XR_CHECK(xrEndSession(session_));
    sessionActive_ = false;
    IGL_LOG_INFO("XR session inactive");
  }
}

XrFrameState XrApp::beginFrame() {
  XrFrameWaitInfo waitFrameInfo = {XR_TYPE_FRAME_WAIT_INFO};

  XrFrameState frameState = {XR_TYPE_FRAME_STATE};

  XR_CHECK(xrWaitFrame(session_, &waitFrameInfo, &frameState));

  XrFrameBeginInfo beginFrameInfo = {XR_TYPE_FRAME_BEGIN_INFO};

  XR_CHECK(xrBeginFrame(session_, &beginFrameInfo));

  XrSpaceLocation loc = {
      loc.type = XR_TYPE_SPACE_LOCATION,
  };
  XR_CHECK(xrLocateSpace(headSpace_, currentSpace_, frameState.predictedDisplayTime, &loc));
  XrPosef headPose = loc.pose;

  XrViewState viewState = {XR_TYPE_VIEW_STATE};

  XrViewLocateInfo projectionInfo = {
      XR_TYPE_VIEW_LOCATE_INFO,
      nullptr,
      viewConfigProps_.viewConfigurationType,
      frameState.predictedDisplayTime,
      headSpace_,
  };

  uint32_t numViews = views_.size();

  XR_CHECK(xrLocateViews(
      session_, &projectionInfo, &viewState, views_.size(), &numViews, views_.data()));

  for (size_t i = 0; i < kNumViews; i++) {
    XrPosef eyePose = views_[i].pose;
    XrPosef_Multiply(&viewStagePoses_[i], &headPose, &eyePose);
    XrPosef viewTransformXrPosef{};
    XrPosef_Invert(&viewTransformXrPosef, &viewStagePoses_[i]);
    XrMatrix4x4f xrMat4{};
    XrMatrix4x4f_CreateFromRigidTransform(&xrMat4, &viewTransformXrPosef);
    viewTransforms_[i] = glm::make_mat4(xrMat4.m);
    cameraPositions_[i] = glm::vec3(eyePose.position.x, eyePose.position.y, eyePose.position.z);
  }

  if (handsTrackingSupported_) {
    updateHandTracking();
  }

  return frameState;
}

namespace {
void copyFov(igl::shell::Fov& dst, const XrFovf& src) {
  dst.angleLeft = src.angleLeft;
  dst.angleRight = src.angleRight;
  dst.angleUp = src.angleUp;
  dst.angleDown = src.angleDown;
}
} // namespace

void XrApp::render() {
  if (useQuadLayerComposition_) {
    shellParams_->clearColorValue = igl::Color{0.0f, 0.0f, 0.0f, 0.0f};
  } else {
    shellParams_->clearColorValue.reset();
  }

  if (useSinglePassStereo_) {
    auto surfaceTextures = swapchainProviders_[0]->getSurfaceTextures();
    for (size_t j = 0; j < shellParams_->viewParams.size(); j++) {
      shellParams_->viewParams[j].viewMatrix = viewTransforms_[j];
      shellParams_->viewParams[j].cameraPosition = cameraPositions_[j];
      copyFov(shellParams_->viewParams[j].fov, views_[j].fov);
    }
    renderSession_->update(std::move(surfaceTextures));
    swapchainProviders_[0]->releaseSwapchainImages();
  } else {
    for (size_t i = 0; i < kNumViews; i++) {
      shellParams_->viewParams[0].viewMatrix = viewTransforms_[i];
      copyFov(shellParams_->viewParams[0].fov, views_[i].fov);
      auto surfaceTextures = swapchainProviders_[i]->getSurfaceTextures();
      renderSession_->update(surfaceTextures);
      swapchainProviders_[i]->releaseSwapchainImages();
    }
  }
}

void XrApp::endFrame(XrFrameState frameState) {
  const auto& appParams = renderSession_->appParams();

  std::array<XrCompositionLayerQuad, kNumViews> quadLayers{};
  if (useQuadLayerComposition_) {
    XrEyeVisibility eye = XR_EYE_VISIBILITY_LEFT;
    for (auto& layer : quadLayers) {
      layer.next = nullptr;
      layer.type = XR_TYPE_COMPOSITION_LAYER_QUAD;
      layer.layerFlags = XR_COMPOSITION_LAYER_BLEND_TEXTURE_SOURCE_ALPHA_BIT;
      layer.space = currentSpace_;
      layer.eyeVisibility = eye;
      memset(&layer.subImage, 0, sizeof(XrSwapchainSubImage));
#if USE_LOCAL_AR_SPACE
      layer.pose = {{0.f, 0.f, 0.f, 1.f}, {0.f, 0.f, -1.f}};
#else
      layer.pose = {{0.f, 0.f, 0.f, 1.f}, {0.f, 0.f, 0.f}};
#endif
      layer.size = {appParams.sizeX, appParams.sizeY};
      if (eye == XR_EYE_VISIBILITY_LEFT) {
        eye = XR_EYE_VISIBILITY_RIGHT;
      }
    }
  }

  std::array<XrCompositionLayerProjectionView, kNumViews> projectionViews{};
  std::array<XrCompositionLayerDepthInfoKHR, kNumViews> depthInfos{};

  for (size_t i = 0; i < kNumViews; i++) {
    depthInfos[i] = {
        XR_TYPE_COMPOSITION_LAYER_DEPTH_INFO_KHR,
        nullptr,
    };
    projectionViews[i] = {
        XR_TYPE_COMPOSITION_LAYER_PROJECTION_VIEW,
        &depthInfos[i],
        viewStagePoses_[i],
        views_[i].fov,
    };
    XrRect2Di imageRect = {{0, 0},
                           {
                               (int32_t)viewports_[i].recommendedImageRectWidth,
                               (int32_t)viewports_[i].recommendedImageRectHeight,
                           }};
    auto index = useSinglePassStereo_ ? static_cast<uint32_t>(i) : 0;
    projectionViews[i].subImage = {
        useSinglePassStereo_ ? swapchainProviders_[0]->colorSwapchain()
                             : swapchainProviders_[i]->colorSwapchain(),
        imageRect,
        index,
    };
    depthInfos[i].subImage = {
        useSinglePassStereo_ ? swapchainProviders_[0]->depthSwapchain()
                             : swapchainProviders_[i]->depthSwapchain(),
        imageRect,
        index,
    };
    depthInfos[i].minDepth = appParams.depthParams.minDepth;
    depthInfos[i].maxDepth = appParams.depthParams.maxDepth;
    depthInfos[i].nearZ = appParams.depthParams.nearZ;
    depthInfos[i].farZ = appParams.depthParams.farZ;
    if (useQuadLayerComposition_) {
      quadLayers[i].subImage = projectionViews[i].subImage;
    }
  }

  if (useQuadLayerComposition_) {
    std::array<const XrCompositionLayerBaseHeader*, kNumViews + 1> layers{};
    uint32_t layerIndex = 0;

    XrCompositionLayerPassthroughFB compositionLayer{XR_TYPE_COMPOSITION_LAYER_PASSTHROUGH_FB};
    if (passthroughSupported_) {
      compositionLayer.next = nullptr;
      compositionLayer.layerHandle = passthrougLayer_;
      layers[layerIndex++] = (const XrCompositionLayerBaseHeader*)&compositionLayer;
    }

    for (uint32_t i = 0; i < quadLayers.size(); i++) {
      IGL_ASSERT(layerIndex < layers.size());
      layers[layerIndex++] = (const XrCompositionLayerBaseHeader*)&quadLayers[i];
    }

    const XrFrameEndInfo endFrameInfo = {XR_TYPE_FRAME_END_INFO,
                                         nullptr,
                                         frameState.predictedDisplayTime,
                                         additiveBlendingSupported_
                                             ? XR_ENVIRONMENT_BLEND_MODE_ADDITIVE
                                             : XR_ENVIRONMENT_BLEND_MODE_OPAQUE,
                                         layerIndex,
                                         layers.data()};
    XR_CHECK(xrEndFrame(session_, &endFrameInfo));
  } else {
    XrCompositionLayerProjection projection = {
        XR_TYPE_COMPOSITION_LAYER_PROJECTION,
        nullptr,
        XR_COMPOSITION_LAYER_CORRECT_CHROMATIC_ABERRATION_BIT,
        currentSpace_,
        static_cast<uint32_t>(kNumViews),
        projectionViews.data(),
    };

    if (compositionLayerSettingsSupported_) {
      ((XrCompositionLayerBaseHeader*)&projection)->next = &compositionLayerSettings_;
    }

    const XrCompositionLayerBaseHeader* const layers[] = {
        (const XrCompositionLayerBaseHeader*)&projection,
    };
    const XrFrameEndInfo endFrameInfo = {XR_TYPE_FRAME_END_INFO,
                                         nullptr,
                                         frameState.predictedDisplayTime,
                                         additiveBlendingSupported_
                                             ? XR_ENVIRONMENT_BLEND_MODE_ADDITIVE
                                             : XR_ENVIRONMENT_BLEND_MODE_OPAQUE,
                                         1,
                                         layers};
    XR_CHECK(xrEndFrame(session_, &endFrameInfo));
  }
}

void XrApp::update() {
  if (!initialized_ || !resumed_ || !sessionActive_) {
    return;
  }

  auto frameState = beginFrame();
  render();
  endFrame(frameState);
}

<<<<<<< HEAD
float XrApp::getCurrentRefreshRate(){
=======
float XrApp::getCurrentRefreshRate() {
>>>>>>> 79c3693f
  if (!session_ || !refreshRateExtensionSupported_ || (currentRefreshRate_ > 0.0f)) {
    return currentRefreshRate_;
  }

<<<<<<< HEAD
  XrResult result = xrGetDisplayRefreshRateFB_(session_, &currentRefreshRate_);

  if (result == XR_SUCCESS) {
    IGL_LOG_INFO("getCurrentRefreshRate success, current Hz = %.2f.", currentRefreshRate_);
  }

  return currentRefreshRate_;
=======
  queryCurrentRefreshRate();
  return currentRefreshRate_;
}

void XrApp::queryCurrentRefreshRate() {
  const XrResult result = xrGetDisplayRefreshRateFB_(session_, &currentRefreshRate_);
  if (result == XR_SUCCESS) {
    IGL_LOG_INFO("getCurrentRefreshRate success, current Hz = %.2f.", currentRefreshRate_);
  }
>>>>>>> 79c3693f
}

float XrApp::getMaxRefreshRate() {
  if (!session_ || !refreshRateExtensionSupported_) {
    return 0.0f;
  }

  const std::vector<float>& supportedRefreshRates = getSupportedRefreshRates();

  if (supportedRefreshRates.empty()) {
    return 0.0f;
  }

  const float maxRefreshRate = supportedRefreshRates.back();
<<<<<<< HEAD
  IGL_LOG_INFO("getMaxRefreshRate Hz = %.2f.",maxRefreshRate);
  return maxRefreshRate;
}

bool XrApp::setRefreshRate(const float refreshRate) {
  if (!session_ || !refreshRateExtensionSupported_
  || (refreshRate == currentRefreshRate_)
  || !isRefreshRateSupported(refreshRate)) {
    return false;
  }

  XrResult result = xrRequestDisplayRefreshRateFB_(session_, refreshRate);

  if (result == XR_SUCCESS) {
    IGL_LOG_INFO("setRefreshRate SUCCESS, changed from %.2f Hz to %.2f Hz", currentRefreshRate_, refreshRate);
    currentRefreshRate_ = refreshRate;

    return true;
  }

  return false;
=======
  IGL_LOG_INFO("getMaxRefreshRate Hz = %.2f.", maxRefreshRate);
  return maxRefreshRate;
}

bool XrApp::setRefreshRate(float refreshRate) {
  if (!session_ || !refreshRateExtensionSupported_ || (refreshRate == currentRefreshRate_) ||
      !isRefreshRateSupported(refreshRate)) {
    return false;
  }

  const XrResult result = xrRequestDisplayRefreshRateFB_(session_, refreshRate);
  if (result != XR_SUCCESS) {
    return false;
  }

  IGL_LOG_INFO(
      "setRefreshRate SUCCESS, changed from %.2f Hz to %.2f Hz", currentRefreshRate_, refreshRate);
  currentRefreshRate_ = refreshRate;

  return true;
>>>>>>> 79c3693f
}

void XrApp::setMaxRefreshRate() {
  if (!session_ || !refreshRateExtensionSupported_) {
    return;
  }

  const float maxRefreshRate = getMaxRefreshRate();

  if (maxRefreshRate > 0.0f) {
    setRefreshRate(maxRefreshRate);
  }
}

<<<<<<< HEAD
bool XrApp::isRefreshRateSupported(const float refreshRate) {
=======
bool XrApp::isRefreshRateSupported(float refreshRate) {
>>>>>>> 79c3693f
  if (!session_ || !refreshRateExtensionSupported_) {
    return false;
  }

  const std::vector<float>& supportedRefreshRates = getSupportedRefreshRates();
<<<<<<< HEAD
  const bool found_it = (std::find(supportedRefreshRates.begin(), supportedRefreshRates.end(), refreshRate) != supportedRefreshRates.end());
  return found_it;
=======
  return std::find(supportedRefreshRates.begin(), supportedRefreshRates.end(), refreshRate) !=
         supportedRefreshRates.end();
>>>>>>> 79c3693f
}

const std::vector<float>& XrApp::getSupportedRefreshRates() {
  if (!session_ || !refreshRateExtensionSupported_) {
    return supportedRefreshRates_;
  }

  if (supportedRefreshRates_.empty()) {
    querySupportedRefreshRates();
  }

  return supportedRefreshRates_;
}

void XrApp::querySupportedRefreshRates() {
  if (!session_ || !refreshRateExtensionSupported_ || !supportedRefreshRates_.empty()) {
    return;
  }

  uint32_t numRefreshRates = 0;
  XrResult result = xrEnumerateDisplayRefreshRatesFB_(session_, 0, &numRefreshRates, nullptr);

  if ((result == XR_SUCCESS) && (numRefreshRates > 0)) {
    supportedRefreshRates_.resize(numRefreshRates);
<<<<<<< HEAD
    result = xrEnumerateDisplayRefreshRatesFB_(session_, numRefreshRates, &numRefreshRates, supportedRefreshRates_.data());
=======
    result = xrEnumerateDisplayRefreshRatesFB_(
        session_, numRefreshRates, &numRefreshRates, supportedRefreshRates_.data());
>>>>>>> 79c3693f

    if (result == XR_SUCCESS) {
      std::sort(supportedRefreshRates_.begin(), supportedRefreshRates_.end());
    }

    for (float refreshRate : supportedRefreshRates_) {
      IGL_LOG_INFO("querySupportedRefreshRates Hz = %.2f.", refreshRate);
    }
  }
}

<<<<<<< HEAD
bool XrApp::isSharpeningEnabled() const {
  return compositionLayerSettingsSupported_ && ((compositionLayerSettings_.layerFlags & XR_COMPOSITION_LAYER_SETTINGS_QUALITY_SHARPENING_BIT_FB) != 0);
}

void XrApp::setSharpeningEnabled(const bool enabled) {
  if (enabled == isSharpeningEnabled()) {
    return;
  }
  if (compositionLayerSettingsSupported_) {
    if (enabled) {
      compositionLayerSettings_.layerFlags |= XR_COMPOSITION_LAYER_SETTINGS_QUALITY_SHARPENING_BIT_FB;
    }
    else {
      compositionLayerSettings_.layerFlags &= ~XR_COMPOSITION_LAYER_SETTINGS_QUALITY_SHARPENING_BIT_FB;
    }
    IGL_LOG_INFO("setSharpeningEnabled, Sharpening is now %s", isSharpeningEnabled() ? "ON" : "OFF");
  }
  else if (enabled) {
    IGL_LOG_ERROR("setSharpeningEnabled FAILED, device does not support composition layer settings");
  }
}

=======
>>>>>>> 79c3693f
} // namespace igl::shell::openxr<|MERGE_RESOLUTION|>--- conflicted
+++ resolved
@@ -218,23 +218,6 @@
     }
   }
 
-<<<<<<< HEAD
-  refreshRateExtensionSupported_ = checkExtensionSupported(XR_FB_DISPLAY_REFRESH_RATE_EXTENSION_NAME);
-  IGL_LOG_INFO("RefreshRate is %s", refreshRateExtensionSupported_ ? "supported" : "not supported");
-
-  if (refreshRateExtensionSupported_ && checkNeedRequiredExtension(XR_FB_DISPLAY_REFRESH_RATE_EXTENSION_NAME)) {
-    requiredExtensions_.push_back(XR_FB_DISPLAY_REFRESH_RATE_EXTENSION_NAME);
-  }
-
-  compositionLayerSettingsSupported_ = checkExtensionSupported(XR_FB_COMPOSITION_LAYER_SETTINGS_EXTENSION_NAME);
-  IGL_LOG_INFO("Composition Layer Settings are %s", compositionLayerSettingsSupported_ ? "supported" : "not supported");
-
-  if (compositionLayerSettingsSupported_ && checkNeedRequiredExtension(XR_FB_COMPOSITION_LAYER_SETTINGS_EXTENSION_NAME)) {
-    requiredExtensions_.push_back(XR_FB_COMPOSITION_LAYER_SETTINGS_EXTENSION_NAME);
-  }
-
-    return true;
-=======
   refreshRateExtensionSupported_ =
       checkExtensionSupported(XR_FB_DISPLAY_REFRESH_RATE_EXTENSION_NAME);
   IGL_LOG_INFO("RefreshRate is %s", refreshRateExtensionSupported_ ? "supported" : "not supported");
@@ -243,9 +226,18 @@
       checkNeedRequiredExtension(XR_FB_DISPLAY_REFRESH_RATE_EXTENSION_NAME)) {
     requiredExtensions_.push_back(XR_FB_DISPLAY_REFRESH_RATE_EXTENSION_NAME);
   }
+  
+  compositionLayerSettingsSupported_ = 
+  checkExtensionSupported(XR_FB_COMPOSITION_LAYER_SETTINGS_EXTENSION_NAME);
+  IGL_LOG_INFO("Composition Layer Settings are %s", 
+	compositionLayerSettingsSupported_ ? "supported" : "not supported");
+
+  if (compositionLayerSettingsSupported_ && 
+	checkNeedRequiredExtension(XR_FB_COMPOSITION_LAYER_SETTINGS_EXTENSION_NAME)) {
+    requiredExtensions_.push_back(XR_FB_COMPOSITION_LAYER_SETTINGS_EXTENSION_NAME);
+  }
 
   return true;
->>>>>>> 79c3693f
 }
 
 bool XrApp::createInstance() {
@@ -317,18 +309,6 @@
   }
 
   if (refreshRateExtensionSupported_) {
-<<<<<<< HEAD
-    XR_CHECK(xrGetInstanceProcAddr(
-            instance_, "xrGetDisplayRefreshRateFB", (PFN_xrVoidFunction*)(&xrGetDisplayRefreshRateFB_)));
-    IGL_ASSERT(xrGetDisplayRefreshRateFB_ != nullptr);
-    XR_CHECK(xrGetInstanceProcAddr(
-            instance_, "xrEnumerateDisplayRefreshRatesFB", (PFN_xrVoidFunction*)(&xrEnumerateDisplayRefreshRatesFB_)));
-    IGL_ASSERT(xrEnumerateDisplayRefreshRatesFB_ != nullptr);
-    XR_CHECK(xrGetInstanceProcAddr(
-            instance_, "xrRequestDisplayRefreshRateFB", (PFN_xrVoidFunction*)(&xrRequestDisplayRefreshRateFB_)));
-    IGL_ASSERT(xrRequestDisplayRefreshRateFB_ != nullptr);
-}
-=======
     XR_CHECK(xrGetInstanceProcAddr(instance_,
                                    "xrGetDisplayRefreshRateFB",
                                    (PFN_xrVoidFunction*)(&xrGetDisplayRefreshRateFB_)));
@@ -342,7 +322,6 @@
                                    (PFN_xrVoidFunction*)(&xrRequestDisplayRefreshRateFB_)));
     IGL_ASSERT(xrRequestDisplayRefreshRateFB_ != nullptr);
   }
->>>>>>> 79c3693f
 
   return true;
 } // namespace igl::shell::openxr
@@ -787,21 +766,6 @@
   if (handsTrackingSupported_ && !createHandsTracking()) {
     return false;
   }
-<<<<<<< HEAD
-  if (refreshRateExtensionSupported_ && (useMaxRefreshRate_ || useSpecificRefreshRate_)) {
-    getCurrentRefreshRate();
-
-    if (useMaxRefreshRate_) {
-      setMaxRefreshRate();
-    }
-    else if (useSpecificRefreshRate_) {
-      setRefreshRate(desiredSpecificRefreshRate_);
-    }
-  }
-  if (compositionLayerSettingsSupported_ && enableSharpeningAtStartup_) {
-    setSharpeningEnabled(true);
-  }
-=======
   if (refreshRateExtensionSupported_) {
     queryCurrentRefreshRate();
     if (params.refreshRateMode_ == InitParams::UseMaxRefreshRate) {
@@ -813,7 +777,6 @@
     }
   }
 
->>>>>>> 79c3693f
   updateHandMeshes();
 
   IGL_ASSERT(renderSession_ != nullptr);
@@ -1163,24 +1126,11 @@
   endFrame(frameState);
 }
 
-<<<<<<< HEAD
-float XrApp::getCurrentRefreshRate(){
-=======
 float XrApp::getCurrentRefreshRate() {
->>>>>>> 79c3693f
   if (!session_ || !refreshRateExtensionSupported_ || (currentRefreshRate_ > 0.0f)) {
     return currentRefreshRate_;
   }
 
-<<<<<<< HEAD
-  XrResult result = xrGetDisplayRefreshRateFB_(session_, &currentRefreshRate_);
-
-  if (result == XR_SUCCESS) {
-    IGL_LOG_INFO("getCurrentRefreshRate success, current Hz = %.2f.", currentRefreshRate_);
-  }
-
-  return currentRefreshRate_;
-=======
   queryCurrentRefreshRate();
   return currentRefreshRate_;
 }
@@ -1190,7 +1140,6 @@
   if (result == XR_SUCCESS) {
     IGL_LOG_INFO("getCurrentRefreshRate success, current Hz = %.2f.", currentRefreshRate_);
   }
->>>>>>> 79c3693f
 }
 
 float XrApp::getMaxRefreshRate() {
@@ -1205,29 +1154,6 @@
   }
 
   const float maxRefreshRate = supportedRefreshRates.back();
-<<<<<<< HEAD
-  IGL_LOG_INFO("getMaxRefreshRate Hz = %.2f.",maxRefreshRate);
-  return maxRefreshRate;
-}
-
-bool XrApp::setRefreshRate(const float refreshRate) {
-  if (!session_ || !refreshRateExtensionSupported_
-  || (refreshRate == currentRefreshRate_)
-  || !isRefreshRateSupported(refreshRate)) {
-    return false;
-  }
-
-  XrResult result = xrRequestDisplayRefreshRateFB_(session_, refreshRate);
-
-  if (result == XR_SUCCESS) {
-    IGL_LOG_INFO("setRefreshRate SUCCESS, changed from %.2f Hz to %.2f Hz", currentRefreshRate_, refreshRate);
-    currentRefreshRate_ = refreshRate;
-
-    return true;
-  }
-
-  return false;
-=======
   IGL_LOG_INFO("getMaxRefreshRate Hz = %.2f.", maxRefreshRate);
   return maxRefreshRate;
 }
@@ -1248,7 +1174,6 @@
   currentRefreshRate_ = refreshRate;
 
   return true;
->>>>>>> 79c3693f
 }
 
 void XrApp::setMaxRefreshRate() {
@@ -1263,23 +1188,14 @@
   }
 }
 
-<<<<<<< HEAD
-bool XrApp::isRefreshRateSupported(const float refreshRate) {
-=======
 bool XrApp::isRefreshRateSupported(float refreshRate) {
->>>>>>> 79c3693f
   if (!session_ || !refreshRateExtensionSupported_) {
     return false;
   }
 
   const std::vector<float>& supportedRefreshRates = getSupportedRefreshRates();
-<<<<<<< HEAD
-  const bool found_it = (std::find(supportedRefreshRates.begin(), supportedRefreshRates.end(), refreshRate) != supportedRefreshRates.end());
-  return found_it;
-=======
   return std::find(supportedRefreshRates.begin(), supportedRefreshRates.end(), refreshRate) !=
          supportedRefreshRates.end();
->>>>>>> 79c3693f
 }
 
 const std::vector<float>& XrApp::getSupportedRefreshRates() {
@@ -1304,12 +1220,8 @@
 
   if ((result == XR_SUCCESS) && (numRefreshRates > 0)) {
     supportedRefreshRates_.resize(numRefreshRates);
-<<<<<<< HEAD
-    result = xrEnumerateDisplayRefreshRatesFB_(session_, numRefreshRates, &numRefreshRates, supportedRefreshRates_.data());
-=======
     result = xrEnumerateDisplayRefreshRatesFB_(
         session_, numRefreshRates, &numRefreshRates, supportedRefreshRates_.data());
->>>>>>> 79c3693f
 
     if (result == XR_SUCCESS) {
       std::sort(supportedRefreshRates_.begin(), supportedRefreshRates_.end());
@@ -1321,7 +1233,6 @@
   }
 }
 
-<<<<<<< HEAD
 bool XrApp::isSharpeningEnabled() const {
   return compositionLayerSettingsSupported_ && ((compositionLayerSettings_.layerFlags & XR_COMPOSITION_LAYER_SETTINGS_QUALITY_SHARPENING_BIT_FB) != 0);
 }
@@ -1344,6 +1255,4 @@
   }
 }
 
-=======
->>>>>>> 79c3693f
 } // namespace igl::shell::openxr