--- conflicted
+++ resolved
@@ -75,19 +75,11 @@
       return (uint64_t(submitId_) << 32) + bufferIndex_;
     }
 
-<<<<<<< HEAD
-    bool operator==(const SubmitHandle& other) const {
-      return bufferIndex_ == other.bufferIndex_ && submitId_ == other.submitId_;
-    }
-    bool operator!=(const SubmitHandle& other) const {
-      return bufferIndex_ != other.bufferIndex_ || submitId_ != other.submitId_;
-=======
     [[nodiscard]] bool operator==(const SubmitHandle& rhs) const {
       return bufferIndex_ == rhs.bufferIndex_ && submitId_ == rhs.submitId_;
     }
     [[nodiscard]] bool operator!=(const SubmitHandle& rhs) const {
       return !(*this == rhs);
->>>>>>> 27f247c8
     }
   };
 
