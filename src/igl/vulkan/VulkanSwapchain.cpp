/*
 * Copyright (c) Meta Platforms, Inc. and affiliates.
 *
 * This source code is licensed under the MIT license found in the
 * LICENSE file in the root directory of this source tree.
 */

#include "VulkanSwapchain.h"

#include <igl/vulkan/Common.h>
#include <igl/vulkan/Device.h>
#include <igl/vulkan/VulkanContext.h>
#include <igl/vulkan/VulkanDevice.h>
#include <igl/vulkan/VulkanRenderPassBuilder.h>
#include <igl/vulkan/VulkanSemaphore.h>
#include <igl/vulkan/VulkanTexture.h>

namespace {

struct SwapchainCapabilities {
  VkSurfaceCapabilitiesKHR caps = {};
  std::vector<VkSurfaceFormatKHR> formats;
  std::vector<VkPresentModeKHR> modes;
};

uint32_t chooseSwapImageCount(const VkSurfaceCapabilitiesKHR& caps) {
  const uint32_t desired = caps.minImageCount + 1;
  const bool exceeded = caps.maxImageCount > 0 && desired > caps.maxImageCount;
  return exceeded ? caps.maxImageCount : desired;
}

bool isNativeSwapChainBGR(const std::vector<VkSurfaceFormatKHR>& formats) {
  for (const auto& format : formats) {
    // The preferred format should be the one which is closer to the beginning of the formats
    // container. If BGR is encountered earlier, it should be picked as the format of choice. If RGB
    // happens to be earlier, take it.
    if (igl::vulkan::isTextureFormatRGB(format.format)) {
      return false;
    }
    if (igl::vulkan::isTextureFormatBGR(format.format)) {
      return true;
    }
  }
  return false;
}

VkSurfaceFormatKHR chooseSwapSurfaceFormat(const std::vector<VkSurfaceFormatKHR>& formats,
                                           igl::TextureFormat textureFormat,
                                           igl::ColorSpace colorSpace) {
  IGL_ASSERT(!formats.empty());

  const bool isNativeSwapchainBGR = isNativeSwapChainBGR(formats);
  auto vulkanTextureFormat = igl::vulkan::textureFormatToVkFormat(textureFormat);
  const bool isRequestedFormatBGR = igl::vulkan::isTextureFormatBGR(vulkanTextureFormat);
  if (isNativeSwapchainBGR != isRequestedFormatBGR) {
    vulkanTextureFormat = igl::vulkan::invertRedAndBlue(vulkanTextureFormat);
  }
  const auto preferred =
      VkSurfaceFormatKHR{vulkanTextureFormat, igl::vulkan::colorSpaceToVkColorSpace(colorSpace)};

  for (const auto& curFormat : formats) {
    if (curFormat.format == preferred.format && curFormat.colorSpace == preferred.colorSpace) {
      return curFormat;
    }
  }

  // if we can't find a matching format and color space, fallback on matching only format
  for (const auto& curFormat : formats) {
    if (curFormat.format == preferred.format) {
      return curFormat;
    }
  }

  IGL_LOG_INFO(
      "The system could not find a native swap chain format that matched our designed swapchain "
      "format. Defaulting to first supported format.");
  // fall back to first supported device color format. On Quest 2 it'll be VK_FORMAT_R8G8B8A8_UNORM
  return formats[0];
}

VkPresentModeKHR chooseSwapPresentMode(const std::vector<VkPresentModeKHR>& modes) {
  if (std::find(modes.cbegin(), modes.cend(), VK_PRESENT_MODE_IMMEDIATE_KHR) != modes.cend()) {
    return VK_PRESENT_MODE_IMMEDIATE_KHR;
  }
  // On Android (Quest 2), FIFO prevents VK_ERROR_OUT_OF_DATE_KHR
#if !IGL_PLATFORM_ANDROID
  if (std::find(modes.cbegin(), modes.cend(), VK_PRESENT_MODE_MAILBOX_KHR) != modes.cend()) {
    return VK_PRESENT_MODE_MAILBOX_KHR;
  }
#endif // !IGL_PLATFORM_ANDROID
  return VK_PRESENT_MODE_FIFO_KHR;
}

VkImageUsageFlags chooseUsageFlags(const VulkanFunctionTable& vf,
                                   VkPhysicalDevice pd,
                                   VkSurfaceKHR surface,
                                   VkFormat format,
                                   VkSurfaceCapabilitiesKHR &caps) {
  VkImageUsageFlags usageFlags = VK_IMAGE_USAGE_COLOR_ATTACHMENT_BIT |
                                 VK_IMAGE_USAGE_TRANSFER_DST_BIT | VK_IMAGE_USAGE_TRANSFER_SRC_BIT;
  VK_ASSERT(vf.vkGetPhysicalDeviceSurfaceCapabilitiesKHR(pd, surface, &caps));

  const bool isStorageSupported = (caps.supportedUsageFlags & VK_IMAGE_USAGE_STORAGE_BIT) > 0;

  VkFormatProperties props = {};
  vf.vkGetPhysicalDeviceFormatProperties(pd, format, &props);

  const bool isTilingOptimalSupported =
      (props.optimalTilingFeatures & VK_IMAGE_USAGE_STORAGE_BIT) > 0;

  if (isStorageSupported && isTilingOptimalSupported) {
    usageFlags |= VK_IMAGE_USAGE_STORAGE_BIT;
  }

  return usageFlags;
}

} // namespace

namespace igl::vulkan {

VulkanSwapchain::VulkanSwapchain(VulkanContext& ctx, uint32_t width, uint32_t height) :
  ctx_(ctx),
  device_(ctx.device_->getVkDevice()),
  graphicsQueue_(ctx.deviceQueues_.graphicsQueue),
  width_(width),
  height_(height) {
  surfaceFormat_ = chooseSwapSurfaceFormat(ctx.deviceSurfaceFormats_,
                                           ctx.config_.requestedSwapChainTextureFormat,
                                           ctx.config_.swapChainColorSpace);
  IGL_LOG_DEBUG(
      "Swapchain format: %s; colorSpace: %s\n",
      TextureFormatProperties::fromTextureFormat(vkFormatToTextureFormat(surfaceFormat_.format))
          .name,
      colorSpaceToString(vkColorSpaceToColorSpace(surfaceFormat_.colorSpace)));

  IGL_ASSERT_MSG(
      ctx.vkSurface_ != VK_NULL_HANDLE,
      "You are trying to create a swapchain but your OS surface is empty. Did you want to "
      "create an offscreen rendering context? If so, set 'width' and 'height' to 0 when you "
      "create your igl::IDevice");

#if defined(VK_KHR_surface)
  if (ctx.extensions_.enabled(VK_KHR_SURFACE_EXTENSION_NAME)) {
    VkBool32 queueFamilySupportsPresentation = VK_FALSE;
    VK_ASSERT(
        ctx_.vf_.vkGetPhysicalDeviceSurfaceSupportKHR(ctx.getVkPhysicalDevice(),
                                                      ctx.deviceQueues_.graphicsQueueFamilyIndex,
                                                      ctx.vkSurface_,
                                                      &queueFamilySupportsPresentation));
    IGL_ASSERT_MSG(queueFamilySupportsPresentation == VK_TRUE,
                   "The queue family used with the swapchain does not support presentation");
  }
#endif

  const VkImageUsageFlags usageFlags =
      chooseUsageFlags(ctx.vf_, ctx.getVkPhysicalDevice(), ctx.vkSurface_, surfaceFormat_.format, ctx.deviceSurfaceCaps_);

  {
    const uint32_t requestedSwapchainImageCount = chooseSwapImageCount(ctx.deviceSurfaceCaps_);

    VK_ASSERT(ivkCreateSwapchain(&ctx_.vf_,
                                 device_,
                                 ctx.vkSurface_,
                                 requestedSwapchainImageCount,
                                 surfaceFormat_,
                                 chooseSwapPresentMode(ctx.devicePresentModes_),
                                 &ctx.deviceSurfaceCaps_,
                                 usageFlags,
                                 ctx.deviceQueues_.graphicsQueueFamilyIndex,
                                 width,
                                 height,
                                 &swapchain_));
  }
  VK_ASSERT(ctx.vf_.vkGetSwapchainImagesKHR(device_, swapchain_, &numSwapchainImages_, nullptr));
  std::vector<VkImage> swapchainImages(numSwapchainImages_);
  swapchainImages.resize(numSwapchainImages_);
  VK_ASSERT(ctx.vf_.vkGetSwapchainImagesKHR(
      device_, swapchain_, &numSwapchainImages_, swapchainImages.data()));

  IGL_ASSERT(numSwapchainImages_ > 0);

  // Prevent underflow when doing (frameNumber_ - numSwapchainImages_).
  // Every resource submitted in the frame (frameNumber_ - numSwapchainImages_) or earlier is
  // guaranteed to be processed by the GPU in the frame (frameNumber_).
  frameNumber_ = numSwapchainImages_;

  // create images, image views and framebuffers
  swapchainTextures_ = std::make_unique<std::shared_ptr<VulkanTexture>[]>(numSwapchainImages_);
  for (uint32_t i = 0; i < numSwapchainImages_; i++) {
    auto image = VulkanImage(
        ctx_, device_, swapchainImages[i], IGL_FORMAT("Image: swapchain #{}", i).c_str());
    // set usage flags for retrieved images
    image.usageFlags_ = usageFlags;
    image.imageFormat_ = surfaceFormat_.format;

    auto imageView = image.createImageView(VK_IMAGE_VIEW_TYPE_2D,
                                           surfaceFormat_.format,
                                           VK_IMAGE_ASPECT_COLOR_BIT,
                                           0,
                                           VK_REMAINING_MIP_LEVELS,
                                           0,
                                           1,
                                           IGL_FORMAT("Image View: swapchain #{}", i).c_str());
    swapchainTextures_[i] = std::make_shared<VulkanTexture>(std::move(image), std::move(imageView));
  }

  // Create semaphores and sfence used to check the status of the acquire semaphore
  for (uint32_t i = 0; i < numSwapchainImages_; ++i) {
    acquireSemaphores_.emplace_back(
        ctx_.vf_, device_, false, IGL_FORMAT("Semaphore: swapchain-acquire #{}", i).c_str());

    acquireFences_.emplace_back(ctx_.vf_,
                                device_,
                                VK_FENCE_CREATE_SIGNALED_BIT,
                                false,
                                IGL_FORMAT("Fence: swapchain-acquire #{}", i).c_str());
  }
}

VkImage VulkanSwapchain::getDepthVkImage() const {
  if (!depthTexture_) {
    lazyAllocateDepthBuffer();
  }
  return depthTexture_->getVulkanImage().getVkImage();
}

VkImageView VulkanSwapchain::getDepthVkImageView() const {
  if (!depthTexture_) {
    lazyAllocateDepthBuffer();
  }
  return depthTexture_->getVulkanImageView().getVkImageView();
}

void VulkanSwapchain::lazyAllocateDepthBuffer() const {
  IGL_ASSERT(!depthTexture_);

  const VkFormat depthFormat =
#if IGL_PLATFORM_APPLE
      VK_FORMAT_D32_SFLOAT;
#else
      VK_FORMAT_D24_UNORM_S8_UINT;
#endif
  const VkImageAspectFlags aspectMask =
#if IGL_PLATFORM_APPLE
      VK_IMAGE_ASPECT_DEPTH_BIT;
#else
      VK_IMAGE_ASPECT_DEPTH_BIT | VK_IMAGE_ASPECT_STENCIL_BIT;
#endif

  auto depthImage = VulkanImage(ctx_,
                                device_,
                                VkExtent3D{width_, height_, 1},
                                VK_IMAGE_TYPE_2D,
                                depthFormat,
                                1,
                                1,
                                VK_IMAGE_TILING_OPTIMAL,
                                VK_IMAGE_USAGE_DEPTH_STENCIL_ATTACHMENT_BIT,
                                VK_MEMORY_PROPERTY_DEVICE_LOCAL_BIT,
                                0,
                                VK_SAMPLE_COUNT_1_BIT,
                                "Image: swapchain depth");
  auto depthImageView = depthImage.createImageView(
      VK_IMAGE_VIEW_TYPE_2D, depthFormat, aspectMask, 0, 1, 0, 1, "Image View: swapchain depth");

  depthTexture_ = std::make_shared<VulkanTexture>(std::move(depthImage), std::move(depthImageView));
}

VkSemaphore VulkanSwapchain::getSemaphore() const noexcept {
  return acquireSemaphores_[currentSemaphoreIndex_].vkSemaphore_;
}

VulkanSwapchain::~VulkanSwapchain() {
  for (auto& fence : acquireFences_) {
    fence.wait();
  }
  ctx_.vf_.vkDestroySwapchainKHR(device_, swapchain_, nullptr);
}

Result VulkanSwapchain::acquireNextImage() {
  IGL_PROFILER_FUNCTION();

  // Check whether the semaphore can be used for acquiring by waiting on the acquireFence_
  //   If semaphore is not VK_NULL_HANDLE it must not have any uncompleted signal or wait operations
  //   pending
  //   (https://vulkan.lunarg.com/doc/view/1.3.275.0/windows/1.3-extensions/vkspec.html#VUID-vkAcquireNextImageKHR-semaphore-01779)
  acquireFences_[currentImageIndex_].wait();
  acquireFences_[currentImageIndex_].reset();

  currentSemaphoreIndex_ = currentImageIndex_;

  // when timeout is set to UINT64_MAX, we wait until the next image has been acquired
  const auto acquireResult =
      ctx_.vf_.vkAcquireNextImageKHR(device_,
                                     swapchain_,
                                     UINT64_MAX,
                                     acquireSemaphores_[currentImageIndex_].vkSemaphore_,
                                     acquireFences_[currentImageIndex_].vkFence_,
                                     &currentImageIndex_);
  if (acquireResult == VK_SUBOPTIMAL_KHR) {
    IGL_LOG_INFO_ONCE(
        "vkAcquireNextImageKHR returned VK_SUBOPTIMAL_KHR. The Vulkan swapchain is no longer "
        "compatible with the surface");
  } else {
    VK_ASSERT_RETURN(acquireResult);
  }

  // increase the frame number every time we acquire a new swapchain image
  frameNumber_++;
  return Result();
}

Result VulkanSwapchain::present(VkSemaphore waitSemaphore) {
  IGL_PROFILER_FUNCTION();

  IGL_PROFILER_ZONE("vkQueuePresent()", IGL_PROFILER_COLOR_PRESENT);
<<<<<<< HEAD
  auto ret = ivkQueuePresent(&ctx_.vf_, graphicsQueue_, waitSemaphore, swapchain_, currentImageIndex_);
  //when screen orientation changed, return VK_SUBOPTIMAL_KHR
  //https://android-developers.googleblog.com/2020/02/handling-device-orientation-efficiently.html
  if(VK_SUCCESS != ret && VK_SUBOPTIMAL_KHR != ret){
      IGL_LOG_ERROR("Vulkan API call failed: %s:%i\n  %s\n  %s\n",
                    __FILE__,
                    __LINE__,
                    "ivkQueuePresent",
                    ivkGetVulkanResultString(ret));
      IGL_ASSERT(false);
      return getResultFromVkResult(ret);
=======
  const auto presentResult =
      ivkQueuePresent(&ctx_.vf_, graphicsQueue_, waitSemaphore, swapchain_, currentImageIndex_);
  if (presentResult == VK_SUBOPTIMAL_KHR) {
    IGL_LOG_INFO_ONCE(
        "vkQueuePresent returned VK_SUBOPTIMAL_KHR. The Vulkan swapchain is no longer compatible "
        "with the surface");
  } else {
    VK_ASSERT_RETURN(presentResult);
>>>>>>> d9bab149
  }
  IGL_PROFILER_ZONE_END();

  // Ready to call acquireNextImage() on the next getCurrentVulkanTexture();
  getNextImage_ = true;

  IGL_PROFILER_FRAME(nullptr);

  return Result();
}

} // namespace igl::vulkan<|MERGE_RESOLUTION|>--- conflicted
+++ resolved
@@ -315,19 +315,7 @@
   IGL_PROFILER_FUNCTION();
 
   IGL_PROFILER_ZONE("vkQueuePresent()", IGL_PROFILER_COLOR_PRESENT);
-<<<<<<< HEAD
-  auto ret = ivkQueuePresent(&ctx_.vf_, graphicsQueue_, waitSemaphore, swapchain_, currentImageIndex_);
-  //when screen orientation changed, return VK_SUBOPTIMAL_KHR
-  //https://android-developers.googleblog.com/2020/02/handling-device-orientation-efficiently.html
-  if(VK_SUCCESS != ret && VK_SUBOPTIMAL_KHR != ret){
-      IGL_LOG_ERROR("Vulkan API call failed: %s:%i\n  %s\n  %s\n",
-                    __FILE__,
-                    __LINE__,
-                    "ivkQueuePresent",
-                    ivkGetVulkanResultString(ret));
-      IGL_ASSERT(false);
-      return getResultFromVkResult(ret);
-=======
+
   const auto presentResult =
       ivkQueuePresent(&ctx_.vf_, graphicsQueue_, waitSemaphore, swapchain_, currentImageIndex_);
   if (presentResult == VK_SUBOPTIMAL_KHR) {
@@ -336,7 +324,6 @@
         "with the surface");
   } else {
     VK_ASSERT_RETURN(presentResult);
->>>>>>> d9bab149
   }
   IGL_PROFILER_ZONE_END();
 
