--- conflicted
+++ resolved
@@ -281,15 +281,13 @@
 
 using PFNIGLVERTEXATTRIBDIVISORPROC = void (*)(GLuint index, GLuint divisor);
 
-<<<<<<< HEAD
 using PFNIGLDRAWARRAYSINSTANCEDPROC = void (*)(GLenum mode,
                                                GLint first,
                                                GLsizei count,
                                                GLsizei primcount);
-=======
+
 using PFNIGLDRAWELEMENTSINSTANCEDPROC =
     void (*)(GLenum mode, GLsizei count, GLenum type, const void* indices, GLsizei primcount);
->>>>>>> 75c6b513
 
 ///--------------------------------------
 /// MARK: - OpenGL ES / OpenGL
@@ -360,18 +358,15 @@
                       const GLvoid* pixels);
 void iglUnmapBuffer(GLenum target);
 void iglVertexAttribDivisor(GLuint index, GLuint divisor);
-<<<<<<< HEAD
 void iglDrawArraysInstanced(GLenum mode,
                             GLint first,
                             GLsizei count,
                             GLsizei instancecount);
-=======
 void iglDrawElementsInstanced(GLenum mode,
                               GLsizei count,
                               GLenum type,
                               const void* indices,
                               GLsizei instancecount);
->>>>>>> 75c6b513
 
 ///--------------------------------------
 /// MARK: - GL_APPLE_framebuffer_multisample
