--- conflicted
+++ resolved
@@ -1506,7 +1506,6 @@
   APILOG_DEC_DRAW_COUNT();
 }
 
-<<<<<<< HEAD
 void IContext::drawArraysInstanced(GLenum mode, GLint first, GLsizei count, GLsizei instancecount) {
   drawCallCount_++;
 
@@ -1514,7 +1513,10 @@
 
   IGLCALL(DrawArraysInstanced)(mode, first, count, instancecount);
   APILOG("glDrawArraysInstanced(%s, %d, %u, %u)\n", GL_ENUM_TO_STRING(mode), first, count, instancecount);
-=======
+  GLCHECK_ERRORS();
+  APILOG_DEC_DRAW_COUNT();
+}
+
 void IContext::drawArraysIndirect(GLenum mode, const GLvoid* indirect) {
   drawCallCount_++;
 
@@ -1522,7 +1524,6 @@
 
   IGLCALL(DrawArraysIndirect)(mode, indirect);
   APILOG("glDrawArraysIndirect(%s, %p)\n", GL_ENUM_TO_STRING(mode), indirect);
->>>>>>> 75c6b513
   GLCHECK_ERRORS();
   APILOG_DEC_DRAW_COUNT();
 }
