--- conflicted
+++ resolved
@@ -71,17 +71,7 @@
     return static_cast<ShaderStages*>(desc_.shaderStages.get());
   }
 
-<<<<<<< HEAD
-  void savePrePipelineStateAttributesLocations(RenderPipelineState & prePipelineState){
-    prePipelineStateAttributesLocations_ = std::move(prePipelineState.activeAttributesLocations_);
-  }
-    
-  void clearActiveAttributesLocations(){
-    activeAttributesLocations_.clear();
-  }
-    
-=======
-  void savePrePipelineStateAttributesLocations(RenderPipelineState& prevPipelineState) {
+  void savePrevPipelineStateAttributesLocations(RenderPipelineState& prevPipelineState) {
     prevPipelineStateAttributesLocations_ = std::move(prevPipelineState.activeAttributesLocations_);
   }
 
@@ -89,8 +79,7 @@
     activeAttributesLocations_.clear();
   }
 
->>>>>>> efd44670
-  void unbindPrePipelineVertexAttributes();
+  void unbindPrevPipelineVertexAttributes();
 
  private:
   // Tracks a list of attribute locations associated with a bufferIndex
@@ -101,11 +90,7 @@
   std::array<GLint, IGL_TEXTURE_SAMPLERS_MAX> unitSamplerLocationMap_{};
   std::unordered_map<int, size_t> uniformBlockBindingMap_;
   std::array<GLboolean, 4> colorMask_ = {GL_TRUE, GL_TRUE, GL_TRUE, GL_TRUE};
-<<<<<<< HEAD
-  std::vector<int> prePipelineStateAttributesLocations_;
-=======
   std::vector<int> prevPipelineStateAttributesLocations_;
->>>>>>> efd44670
   std::vector<int> activeAttributesLocations_;
   BlendMode blendMode_ = {GL_FUNC_ADD, GL_FUNC_ADD, GL_ONE, GL_ZERO, GL_ONE, GL_ZERO};
   bool blendEnabled_ = false;
