--- conflicted
+++ resolved
@@ -199,11 +199,8 @@
   virtual void disable(GLenum cap);
   void disableVertexAttribArray(GLuint index);
   void drawArrays(GLenum mode, GLint first, GLsizei count);
-<<<<<<< HEAD
   void drawArraysInstanced(GLenum mode, GLint first, GLsizei count, GLsizei instancecount);
-=======
   void drawArraysIndirect(GLenum mode, const GLvoid* indirect);
->>>>>>> 75c6b513
   void drawBuffers(GLsizei n, GLenum* buffers);
   void drawElements(GLenum mode, GLsizei count, GLenum type, const GLvoid* indices);
   void drawElementsInstanced(GLenum mode,
