/*
 * Copyright (c) Meta Platforms, Inc. and affiliates.
 *
 * This source code is licensed under the MIT license found in the
 * LICENSE file in the root directory of this source tree.
 */

#include <igl/opengl/DeviceFeatureSet.h>

#include <igl/Common.h>
#include <igl/opengl/GLIncludes.h>
#include <igl/opengl/IContext.h>
#include <igl/opengl/Texture.h>

namespace igl::opengl {
namespace {
bool hasVersion(const DeviceFeatureSet& dfs, bool usesOpenGLES, GLVersion minSupportedVersion) {
  return DeviceFeatureSet::usesOpenGLES() == usesOpenGLES &&
         dfs.getGLVersion() >= minSupportedVersion;
}

bool hasVersionOrExtension(const DeviceFeatureSet& dfs,
                           bool usesOpenGLES,
                           GLVersion minSupportedVersion,
                           const char* extension) {
  return hasVersion(dfs, usesOpenGLES, minSupportedVersion) || dfs.isSupported(extension);
}

bool hasDesktopVersion(const DeviceFeatureSet& dfs, GLVersion minSupportedVersion) {
  return hasVersion(dfs, false, minSupportedVersion);
}

bool hasESVersion(const DeviceFeatureSet& dfs, GLVersion minSupportedVersion) {
  return hasVersion(dfs, true, minSupportedVersion);
}

bool hasESExtension(const DeviceFeatureSet& dfs, const char* extension) {
  return DeviceFeatureSet::usesOpenGLES() && dfs.isSupported(extension);
}

bool hasDesktopExtension(const DeviceFeatureSet& dfs, const char* extension) {
  return !DeviceFeatureSet::usesOpenGLES() && dfs.isSupported(extension);
}

bool hasDesktopOrESVersion(const DeviceFeatureSet& dfs,
                           GLVersion minDesktopSupportedVersion,
                           GLVersion minESSupportedVersion) {
  return hasDesktopVersion(dfs, minDesktopSupportedVersion) ||
         hasESVersion(dfs, minESSupportedVersion);
}

bool hasDesktopVersionOrExtension(const DeviceFeatureSet& dfs,
                                  GLVersion minSupportedVersion,
                                  const char* extension) {
  return hasVersionOrExtension(dfs, false, minSupportedVersion, extension);
}

bool hasESVersionOrExtension(const DeviceFeatureSet& dfs,
                             GLVersion minSupportedVersion,
                             const char* extension) {
  return hasVersionOrExtension(dfs, true, minSupportedVersion, extension);
}

bool hasDesktopOrESVersionOrExtension(const DeviceFeatureSet& dfs,
                                      GLVersion minDesktopSupportedVersion,
                                      GLVersion minESSupportedVersion,
                                      const char* desktopExtension,
                                      const char* esExtension) {
  return hasDesktopVersionOrExtension(dfs, minDesktopSupportedVersion, desktopExtension) ||
         hasESVersionOrExtension(dfs, minESSupportedVersion, esExtension);
}

bool hasDesktopOrESVersionOrExtension(const DeviceFeatureSet& dfs,
                                      GLVersion minDesktopSupportedVersion,
                                      GLVersion minESSupportedVersion,
                                      const char* extension) {
  return hasDesktopOrESVersionOrExtension(
      dfs, minDesktopSupportedVersion, minESSupportedVersion, extension, extension);
}

bool hasDesktopOrESExtension(const DeviceFeatureSet& dfs,
                             const char* desktopExtension,
                             const char* esExtension) {
  return (!DeviceFeatureSet::usesOpenGLES() && dfs.isSupported(desktopExtension)) ||
         (DeviceFeatureSet::usesOpenGLES() && dfs.isSupported(esExtension));
}

bool hasDesktopOrESExtension(const DeviceFeatureSet& dfs, const char* extension) {
  return hasDesktopOrESExtension(dfs, extension, extension);
}
} // namespace

bool DeviceFeatureSet::usesOpenGLES() noexcept {
#if IGL_OPENGL_ES
  return true;
#else
  return false;
#endif
}

DeviceFeatureSet::DeviceFeatureSet(IContext& glContext) : glContext_(glContext) {}

void DeviceFeatureSet::initializeVersion(GLVersion version) {
  version_ = version;
}

void DeviceFeatureSet::initializeExtensions(std::string extensions,
                                            std::unordered_set<std::string> supportedExtensions) {
  extensions_ = std::move(extensions);
  supportedExtensions_ = std::move(supportedExtensions);
}

GLVersion DeviceFeatureSet::getGLVersion() const noexcept {
  return version_;
}

ShaderVersion DeviceFeatureSet::getShaderVersion() const {
  return ::igl::opengl::getShaderVersion(version_);
}

bool DeviceFeatureSet::isSupported(const std::string& extensionName) const {
  if (!extensions_.empty()) {
    return extensions_.find(extensionName) != std::string::npos;
  } else {
    return supportedExtensions_.find(extensionName) != supportedExtensions_.end();
  }
}

bool DeviceFeatureSet::isExtensionSupported(Extensions extension) const {
  switch (extension) {
  case Extensions::AppleRgb422:
    return hasDesktopOrESExtension(*this, "GL_APPLE_rgb_422");
  case Extensions::BindlessTextureArb:
    return hasDesktopExtension(*this, "GL_ARB_bindless_texture");
  case Extensions::BindlessTextureNv:
    return hasDesktopOrESExtension(*this, "GL_NV_bindless_texture");
  case Extensions::Debug:
    return hasDesktopOrESExtension(*this, "GL_KHR_debug");
  case Extensions::DebugLabel:
    return hasDesktopOrESExtension(*this, "GL_EXT_debug_label");
  case Extensions::DebugMarker:
    return hasDesktopOrESExtension(*this, "GL_EXT_debug_marker");
  case Extensions::Depth24:
    return hasESExtension(*this, "GL_OES_depth24");
  case Extensions::Depth32:
    return hasESExtension(*this, "GL_OES_depth32");
  case Extensions::DepthTexture:
    return hasESExtension(*this, "GL_OES_depth_texture");
  case Extensions::DiscardFramebuffer:
    return hasESExtension(*this, "GL_EXT_discard_framebuffer");
  case Extensions::DrawBuffers:
    return hasESExtension(*this, "GL_EXT_draw_buffers");
  case Extensions::Es2Compatibility:
    return hasDesktopExtension(*this, "GL_ARB_ES2_compatibility");
  case Extensions::FramebufferBlit:
    return hasDesktopExtension(*this, "GL_EXT_framebuffer_blit");
  case Extensions::FramebufferObject:
    return hasDesktopExtension(*this, "GL_ARB_framebuffer_object");
  case Extensions::InvalidateSubdata:
    return isSupported("GL_ARB_invalidate_subdata");
  case Extensions::MapBuffer:
    return hasESExtension(*this, "GL_OES_mapbuffer");
  case Extensions::MapBufferRange:
    return hasESExtension(*this, "GL_EXT_map_buffer_range");
  case Extensions::MultiSampleApple:
    return hasESExtension(*this, "GL_APPLE_framebuffer_multisample");
  case Extensions::MultiSampleExt:
    return hasESExtension(*this, "GL_EXT_multisampled_render_to_texture");
  case Extensions::MultiSampleImg:
    return hasESExtension(*this, "GL_IMG_multisampled_render_to_texture");
  case Extensions::RequiredInternalFormat:
    return hasESExtension(*this, "GL_OES_required_internalformat");
  case Extensions::ShaderImageLoadStore:
    return hasESExtension(*this, "GL_EXT_shader_image_load_store");
  case Extensions::Srgb:
    return hasESExtension(*this, "GL_EXT_sRGB");
  case Extensions::SrgbWriteControl:
    return hasESExtension(*this, "GL_EXT_sRGB_write_control");
  case Extensions::Sync:
    return hasESExtension(*this, "GL_APPLE_sync");
  case Extensions::TexStorage:
    return isSupported("GL_EXT_texture_storage");
  case Extensions::Texture3D:
    return hasESExtension(*this, "GL_OES_texture_3D");
  case Extensions::TextureFormatBgra8888Ext:
    return hasESExtension(*this, "GL_EXT_texture_format_BGRA8888");
  case Extensions::TextureFormatBgra8888Apple:
    return hasESExtension(*this, "GL_APPLE_texture_format_BGRA8888");
  case Extensions::TextureFloat:
    return hasDesktopExtension(*this, "GL_ARB_texture_float");
  case Extensions::TextureHalfFloat:
    // Necessary for GL_HALF_FLOAT_OES, which is different than GL_HALF_FLOAT
    return hasESExtension(*this, "GL_OES_texture_half_float");
  case Extensions::TextureRgArb:
    return hasDesktopExtension(*this, "GL_ARB_texture_rg");
  case Extensions::TextureRgExt:
    return hasESExtension(*this, "GL_EXT_texture_rg");
  case Extensions::TextureSrgb:
    return hasDesktopExtension(*this, "GL_EXT_texture_sRGB");
  case Extensions::TextureType2_10_10_10_Rev:
    return hasESExtension(*this, "GL_EXT_texture_type_2_10_10_10_REV");
  case Extensions::VertexArrayObject:
    return hasESExtension(*this, "GL_OES_vertex_array_object");
  case Extensions::VertexAttribDivisor:
    return hasESExtension(*this, "GL_NV_instanced_arrays");
  }
  IGL_UNREACHABLE_RETURN(false)
}

bool DeviceFeatureSet::isFeatureSupported(DeviceFeatures feature) const {
  switch (feature) {
  case DeviceFeatures::MultiSample:
    return hasDesktopVersion(*this, GLVersion::v3_0) ||
           hasExtension(Extensions::FramebufferObject) || hasESVersion(*this, GLVersion::v3_0_ES) ||
           hasExtension(Extensions::MultiSampleApple) || hasExtension(Extensions::MultiSampleExt) ||
           hasExtension(Extensions::MultiSampleImg);

  case DeviceFeatures::MultiSampleResolve:
    return false;

  case DeviceFeatures::TextureFilterAnisotropic:
    return hasDesktopVersion(*this, GLVersion::v4_6) ||
           hasDesktopOrESExtension(*this, "GL_EXT_texture_filter_anisotropic") ||
           hasDesktopExtension(*this, "GL_ARB_texture_filter_anisotropic");

  case DeviceFeatures::MapBufferRange:
    return hasDesktopOrESVersion(*this, GLVersion::v3_0, GLVersion::v3_0_ES) ||
           hasDesktopExtension(*this, "GL_ARB_map_buffer_range") ||
           hasExtension(Extensions::MapBufferRange);

  case DeviceFeatures::MultipleRenderTargets:
    return hasDesktopOrESVersionOrExtension(
        *this, GLVersion::v2_0, GLVersion::v3_0_ES, "GL_EXT_draw_buffers");

  case DeviceFeatures::StandardDerivative:
    return hasDesktopOrESVersionOrExtension(
        *this, GLVersion::v2_0, GLVersion::v3_0_ES, "GL_OES_standard_derivatives");

  case DeviceFeatures::StandardDerivativeExt:
    return hasESExtension(*this, "GL_OES_standard_derivatives");

  case DeviceFeatures::TextureFormatRG:
    return hasDesktopOrESVersion(*this, GLVersion::v3_0, GLVersion::v3_0_ES) ||
           hasExtension(Extensions::TextureRgArb) || hasExtension(Extensions::TextureRgExt);

  case DeviceFeatures::TextureFormatRGB:
    return true;

  case DeviceFeatures::ReadWriteFramebuffer:
    return hasDesktopOrESVersion(*this, GLVersion::v3_0, GLVersion::v3_0_ES) ||
           hasExtension(Extensions::FramebufferObject) ||
           hasESExtension(*this, "GL_APPLE_framebuffer_multisample");

  case DeviceFeatures::TextureNotPot:
    return hasDesktopOrESVersionOrExtension(
        *this, GLVersion::v2_0, GLVersion::v3_0_ES, "GL_OES_texture_npot");

  case DeviceFeatures::UniformBlocks:
    return hasDesktopOrESVersionOrExtension(
        *this, GLVersion::v3_1, GLVersion::v3_0_ES, "GL_ARB_uniform_buffer_object");

  case DeviceFeatures::TextureHalfFloat:
    return hasDesktopOrESVersion(*this, GLVersion::v3_0, GLVersion::v3_0_ES) ||
           hasExtension(Extensions::TextureFloat) || hasExtension(Extensions::TextureHalfFloat);

  case DeviceFeatures::TextureFloat:
    return hasDesktopOrESVersion(*this, GLVersion::v3_0, GLVersion::v3_0_ES) ||
           hasExtension(Extensions::TextureFloat) || hasESExtension(*this, "GL_OES_texture_float");

  case DeviceFeatures::Texture2DArray:
    return (hasDesktopOrESVersionOrExtension(
                *this, GLVersion::v3_0, GLVersion::v3_0_ES, "GL_EXT_texture_array") ||
            hasDesktopExtension(*this, "GL_EXT_gpu_shader4"));

  case DeviceFeatures::Texture3D:
    return hasDesktopOrESVersionOrExtension(
        *this, GLVersion::v2_0, GLVersion::v3_0_ES, "GL_OES_texture_3D");

  case DeviceFeatures::TextureArrayExt:
    return hasDesktopExtension(*this, "GL_EXT_texture_array") ||
           hasDesktopExtension(*this, "GL_EXT_gpu_shader4");

  case DeviceFeatures::ShaderTextureLod:
    return hasDesktopOrESVersionOrExtension(*this,
                                            GLVersion::v3_0,
                                            GLVersion::v3_0_ES,
                                            "GL_ARB_shader_texture_lod",
                                            "GL_EXT_shader_texture_lod");

  case DeviceFeatures::ShaderTextureLodExt:
    return hasDesktopOrESExtension(*this, "GL_ARB_shader_texture_lod", "GL_EXT_shader_texture_lod");

  case DeviceFeatures::DepthShaderRead:
    // Currently it is unclear if Depth Shader Read is the same as ARB_depth_texture extension so
    // we are using v2.1 because we know it works on the Mac.
    return hasDesktopOrESVersion(*this, GLVersion::v2_1, GLVersion::v3_0_ES);

  case DeviceFeatures::DepthCompare:
    return hasDesktopOrESVersion(*this, GLVersion::v2_0, GLVersion::v3_0_ES);

  case DeviceFeatures::MinMaxBlend:
    return hasDesktopOrESVersionOrExtension(
        *this, GLVersion::v2_0, GLVersion::v3_0_ES, "GL_EXT_blend_minmax");

  case DeviceFeatures::TextureExternalImage:
    return hasESVersionOrExtension(*this, GLVersion::v3_0_ES, "GL_OES_EGL_image_external_essl3") ||
           hasESExtension(*this, "GL_OES_EGL_image_external");

  case DeviceFeatures::Compute:
    return hasDesktopOrESVersion(*this, GLVersion::v4_3, GLVersion::v3_1_ES) ||
           (hasDesktopExtension(*this, "GL_ARB_compute_shader") &&
            hasInternalFeature(InternalFeatures::ProgramInterfaceQuery) &&
            hasInternalFeature(InternalFeatures::ShaderImageLoadStore));

  case DeviceFeatures::TextureBindless:
    return hasDesktopExtension(*this, "GL_ARB_bindless_texture");

  case DeviceFeatures::ExplicitBinding:
    return hasDesktopOrESVersionOrExtension(
        *this, GLVersion::v4_2, GLVersion::v3_1_ES, "GL_ARB_shading_language_420pack");

  case DeviceFeatures::ExplicitBindingExt:
    return hasDesktopExtension(*this, "GL_ARB_shading_language_420pack");

  case DeviceFeatures::ExternalMemoryObjects:
    return hasDesktopOrESExtension(*this, "GL_EXT_memory_object") &&
           hasDesktopOrESExtension(*this, "GL_EXT_memory_object_fd");

  case DeviceFeatures::PushConstants:
    return false;

  case DeviceFeatures::BufferDeviceAddress:
    return false;

  case DeviceFeatures::Multiview:
    return hasDesktopOrESVersion(*this, GLVersion::v3_0, GLVersion::v3_0_ES) &&
           isSupported("GL_OVR_multiview2");

  case DeviceFeatures::TexturePartialMipChain:
    return hasDesktopOrESVersion(*this, GLVersion::v2_0, GLVersion::v3_0_ES) ||
           hasESExtension(*this, "GL_APPLE_texture_max_level");

  case DeviceFeatures::BindUniform:
    return true;
  case DeviceFeatures::BufferRing:
    return false;
  case DeviceFeatures::BufferNoCopy:
    return false;
  case DeviceFeatures::ShaderLibrary:
    return false;

  case DeviceFeatures::StorageBuffers:
    return hasDesktopOrESVersion(*this, GLVersion::v4_3, GLVersion::v3_1_ES) ||
           hasDesktopExtension(*this, "GL_ARB_shader_storage_buffer_object");

  case DeviceFeatures::BindBytes:
    return false;
  case DeviceFeatures::SRGB:
    return hasDesktopOrESVersionOrExtension(
        *this, GLVersion::v2_1, GLVersion::v3_0_ES, "GL_EXT_texture_sRGB", "GL_EXT_sRGB");
  case DeviceFeatures::SRGBWriteControl:
    return hasDesktopVersion(*this, GLVersion::v3_0) ||
           hasDesktopExtension(*this, "GL_ARB_framebuffer_sRGB") ||
           hasDesktopExtension(*this, "GL_EXT_framebuffer_sRGB") ||
           hasESExtension(*this, "GL_EXT_sRGB_write_control");

  case DeviceFeatures::SamplerMinMaxLod:
    return hasDesktopOrESVersion(*this, GLVersion::v2_0, GLVersion::v3_0_ES);

  case DeviceFeatures::DrawIndexedIndirect:
    return hasDesktopOrESVersionOrExtension(
        *this, GLVersion::v4_0, GLVersion::v3_1_ES, "GL_ARB_draw_indirect");

  case DeviceFeatures::ValidationLayersEnabled:
    return false;
  }

  return false;
}

bool DeviceFeatureSet::isInternalFeatureSupported(InternalFeatures feature) const {
  switch (feature) {
  case InternalFeatures::ClearDepthf:
    return hasDesktopOrESVersion(*this, GLVersion::v4_1, GLVersion::v2_0_ES);

  case InternalFeatures::DebugLabel:
    return hasDesktopOrESVersion(*this, GLVersion::v4_3, GLVersion::v3_2_ES) ||
           hasExtension(Extensions::Debug) || hasExtension(Extensions::DebugLabel);

  case InternalFeatures::DebugMessage:
    return hasDesktopOrESVersion(*this, GLVersion::v4_3, GLVersion::v3_2_ES) ||
           hasExtension(Extensions::Debug) || hasExtension(Extensions::DebugMarker);

  case InternalFeatures::DebugMessageCallback:
    return hasDesktopOrESVersion(*this, GLVersion::v4_3, GLVersion::v3_2_ES) ||
           hasExtension(Extensions::Debug);

  case InternalFeatures::FramebufferBlit:
    // TODO: Add support for GL_ANGLE_framebuffer_blit
    return hasDesktopOrESVersionOrExtension(
               *this, GLVersion::v3_0, GLVersion::v3_0_ES, "GL_EXT_framebuffer_blit") ||
           hasExtension(Extensions::FramebufferObject);

  case InternalFeatures::FramebufferObject:
    return hasDesktopOrESVersion(*this, GLVersion::v3_0, GLVersion::v2_0_ES) ||
           hasExtension(Extensions::FramebufferObject);

  case InternalFeatures::GetStringi:
    return hasDesktopOrESVersion(*this, GLVersion::v3_0, GLVersion::v3_0_ES);

  case InternalFeatures::InvalidateFramebuffer:
    return hasDesktopOrESVersion(*this, GLVersion::v4_3, GLVersion::v3_0_ES) ||
           hasExtension(Extensions::InvalidateSubdata) ||
           hasExtension(Extensions::DiscardFramebuffer);

  case InternalFeatures::MapBuffer:
    return hasDesktopVersion(*this, GLVersion::v2_0) || hasExtension(Extensions::MapBuffer);

  case InternalFeatures::PixelBufferObject:
    return hasDesktopOrESVersionOrExtension(*this,
                                            GLVersion::v2_1,
                                            GLVersion::v3_0_ES,
                                            "GL_ARB_pixel_buffer_object",
                                            "GL_NV_pixel_buffer_object");

  case InternalFeatures::PolygonFillMode:
    return hasDesktopVersion(*this, GLVersion::v2_0);

  case InternalFeatures::ProgramInterfaceQuery:
    return hasDesktopOrESVersion(*this, GLVersion::v4_3, GLVersion::v3_1_ES) ||
           hasDesktopExtension(*this, "GL_ARB_program_interface_query");

  case InternalFeatures::SeamlessCubeMap:
    return hasDesktopVersionOrExtension(*this, GLVersion::v3_2, "GL_ARB_seamless_cube_map");

  case InternalFeatures::Sync:
    return hasDesktopOrESVersion(*this, GLVersion::v3_2, GLVersion::v3_0_ES) ||
           hasDesktopExtension(*this, "GL_ARB_sync") || hasExtension(Extensions::Sync);

  case InternalFeatures::TexStorage:
    return hasDesktopOrESVersionOrExtension(
               *this, GLVersion::v4_2, GLVersion::v3_0_ES, "GL_ARB_texture_storage") ||
           hasExtension(Extensions::TexStorage);

  case InternalFeatures::ShaderImageLoadStore:
    return hasDesktopOrESVersion(*this, GLVersion::v4_2, GLVersion::v3_1_ES) ||
           hasDesktopExtension(*this, "GL_ARB_shader_image_load_store") ||
           hasExtension(Extensions::ShaderImageLoadStore);

  case InternalFeatures::TextureCompare:
    return hasDesktopOrESVersion(*this, GLVersion::v2_0, GLVersion::v3_0_ES) ||
           hasESExtension(*this, "GL_EXT_shadow_samplers");

  case InternalFeatures::UnmapBuffer:
    return hasDesktopOrESVersion(*this, GLVersion::v2_0, GLVersion::v3_0_ES) ||
           hasExtension(Extensions::MapBuffer) || hasExtension(Extensions::MapBufferRange);

  case InternalFeatures::UnpackRowLength:
    return hasDesktopOrESVersion(*this, GLVersion::v2_0, GLVersion::v3_0_ES) ||
           hasESExtension(*this, "GL_EXT_unpack_subimage");

  case InternalFeatures::VertexArrayObject:
    // We've had issues with VertexArrayObject support on mobile so this is disabled for OpenGL ES.
    // Previously it was enabled specifically for Quest 2 on OpenGLES by checking if
    // GL_VENDOR == "Qualcomm" and GL_RENDERER == "Adreno (TM) 650".
    // However, Galaxy S20 also matched that and VAO support caused issues.
    // @fb-only
    // @fb-only
    return hasDesktopVersionOrExtension(*this, GLVersion::v3_0, "GL_ARB_vertex_array_object");

  case InternalFeatures::VertexAttribDivisor:
    return hasDesktopOrESVersion(*this, GLVersion::v3_3, GLVersion::v3_0_ES) ||
           hasExtension(Extensions::VertexAttribDivisor);

<<<<<<< HEAD
  case InternalFeatures::DrawArraysInstanced:
    return hasDesktopOrESVersion(*this, GLVersion::v3_1, GLVersion::v3_0_ES);
=======
  case InternalFeatures::DrawArraysIndirect:
    return hasDesktopOrESVersionOrExtension(
        *this, GLVersion::v4_0, GLVersion::v3_1_ES, "GL_ARB_draw_indirect");
>>>>>>> 75c6b513

  case InternalFeatures::PackRowLength:
    return hasDesktopOrESVersion(*this, GLVersion::v2_0, GLVersion::v3_0_ES);

  case InternalFeatures::DrawElementsInstanced:
    return hasDesktopOrESVersion(*this, GLVersion::v3_1, GLVersion::v3_0_ES);
  }

  return false;
}

bool DeviceFeatureSet::isTextureFeatureSupported(TextureFeatures feature) const {
  switch (feature) {
  case TextureFeatures::ColorFilterable16f:
    return hasDesktopOrESVersion(*this, GLVersion::v2_0, GLVersion::v3_0_ES) ||
           hasExtension(Extensions::TextureFloat) ||
           hasESExtension(*this, "GL_OES_texture_half_float_linear");

  case TextureFeatures::ColorFilterable32f:
    return hasDesktopVersion(*this, GLVersion::v3_0) || hasExtension(Extensions::TextureFloat) ||
           hasESExtension(*this, "GL_OES_texture_float_linear");

  case TextureFeatures::ColorFormatRgb10A2UI:
    return hasDesktopOrESVersionOrExtension(
        *this, GLVersion::v4_0, GLVersion::v3_0_ES, "GL_ARB_texture_rgb10_a2ui");

  case TextureFeatures::ColorFormatRgInt:
    return hasDesktopOrESVersion(*this, GLVersion::v3_0, GLVersion::v3_0_ES) ||
           hasDesktopExtension(*this, "GL_ARB_texture_rg");

  case TextureFeatures::ColorFormatRgUNorm16:
    return hasDesktopVersionOrExtension(*this, GLVersion::v3_0, "GL_ARB_texture_rg") ||
           hasESExtension(*this, "GL_EXT_texture_norm16");

  case TextureFeatures::ColorRenderbuffer16f:
    return hasDesktopOrESVersionOrExtension(
               *this, GLVersion::v3_0, GLVersion::v3_2_ES, "GL_EXT_color_buffer_half_float") ||
           (hasExtension(Extensions::FramebufferObject) && hasExtension(Extensions::TextureFloat));

  case TextureFeatures::ColorRenderbuffer32f:
    return hasDesktopOrESVersionOrExtension(
               *this, GLVersion::v3_0, GLVersion::v3_2_ES, "GL_EXT_color_buffer_float") ||
           (hasExtension(Extensions::FramebufferObject) && hasExtension(Extensions::TextureFloat));

  case TextureFeatures::ColorRenderbufferRg16f:
    return hasDesktopOrESVersion(*this, GLVersion::v3_0, GLVersion::v3_2_ES) ||
           hasESExtension(*this, "GL_EXT_color_buffer_float") ||
           hasESExtension(*this, "GL_EXT_color_buffer_half_float");

  case TextureFeatures::ColorRenderbufferRg32f:
    return hasDesktopOrESVersion(*this, GLVersion::v3_0, GLVersion::v3_2_ES) ||
           hasESExtension(*this, "GL_EXT_color_buffer_float");

  case TextureFeatures::ColorRenderbufferRg8:
    return hasDesktopOrESVersion(*this, GLVersion::v3_0, GLVersion::v3_0_ES) ||
           (hasExtension(Extensions::FramebufferObject) &&
            hasExtension(Extensions::TextureRgArb)) ||
           hasExtension(Extensions::TextureRgExt);

  case TextureFeatures::ColorRenderbufferRgb10A2:
    return hasDesktopOrESVersion(*this, GLVersion::v3_0, GLVersion::v3_0_ES) ||
           hasExtension(Extensions::RequiredInternalFormat);

  case TextureFeatures::ColorRenderbufferRgb16f:
    return hasESExtension(*this, "GL_EXT_color_buffer_half_float");

  case TextureFeatures::ColorRenderbufferRgba8:
    return hasDesktopOrESVersionOrExtension(
               *this, GLVersion::v3_0, GLVersion::v3_0_ES, "GL_OES_rgb8_rgba8") ||
           hasExtension(Extensions::FramebufferObject) ||
           hasExtension(Extensions::RequiredInternalFormat);

  case TextureFeatures::ColorRenderbufferSrgba8:
    return hasDesktopOrESVersion(*this, GLVersion::v2_1, GLVersion::v3_0_ES) ||
           hasExtension(Extensions::Srgb);

  case TextureFeatures::ColorTexImage16f:
    return hasDesktopOrESVersion(*this, GLVersion::v3_0, GLVersion::v3_0_ES) ||
           hasExtension(Extensions::TextureFloat);

  case TextureFeatures::ColorTexImage32f:
    return hasDesktopOrESVersion(*this, GLVersion::v3_0, GLVersion::v3_0_ES) ||
           hasExtension(Extensions::TextureFloat);

  case TextureFeatures::ColorTexImageA8:
    // Sized alpha texture were available on Desktop OpenGL prior to deprecation in
    // Version 3.0. For later versions of OpenGL, we create GL_R8 textures and use texture
    // swizzling. Sized alpha textures are only available on OpenGL ES through extensions.
    return (hasDesktopVersion(*this, GLVersion::v2_0) &&
            !hasDesktopVersion(*this, GLVersion::v3_0)) ||
           (hasDesktopVersion(*this, GLVersion::v3_0) &&
            hasTextureFeature(TextureFeatures::ColorTexImageRg8)) ||
           hasExtension(Extensions::RequiredInternalFormat);

  case TextureFeatures::ColorTexImageBgr10A2:
    return hasDesktopVersion(*this, GLVersion::v2_0);

  case TextureFeatures::ColorTexImageBgr5A1:
    // There's no OpenGL ES extension that specifically enables support for this, but Apple
    // platforms support it.
    return !usesOpenGLES() || hasExtension(Extensions::TextureFormatBgra8888Apple);

  case TextureFeatures::ColorTexImageBgra:
    return !usesOpenGLES() || hasExtension(Extensions::TextureFormatBgra8888Ext) ||
           hasExtension(Extensions::TextureFormatBgra8888Apple);

  case TextureFeatures::ColorTexImageBgraRgba8:
    return hasDesktopVersion(*this, GLVersion::v2_0);

  case TextureFeatures::ColorTexImageBgraSrgba:
    // There's no OpenGL ES extension that specifically enables support for this, but Apple
    // platforms support it.
    return !usesOpenGLES() || (hasESVersion(*this, GLVersion::v3_0_ES) &&
                               hasExtension(Extensions::TextureFormatBgra8888Apple));

  case TextureFeatures::ColorTexImageLa:
    // LUMINANCE and LUMINANCE_ALPHA were deprecated in Desktop OpenGL 3.0, and we don't use any
    // work arounds for support after that.
    return !hasDesktopVersion(*this, GLVersion::v3_0);

  case TextureFeatures::ColorTexImageLa8:
    // Sized luminance and luminance alpha texture were available on Desktop OpenGL prior to
    // deprecation in Version 3.0. Sized luminance alpha textures are only available on OpenGL ES
    // through extensions.
    return (hasDesktopVersion(*this, GLVersion::v2_0) &&
            !hasDesktopVersion(*this, GLVersion::v3_0)) ||
           hasExtension(Extensions::RequiredInternalFormat);

  case TextureFeatures::ColorTexImageRg8:
    return hasDesktopOrESVersion(*this, GLVersion::v2_0, GLVersion::v3_0_ES) ||
           hasExtension(Extensions::TextureRgArb);

  case TextureFeatures::ColorTexImageRgb10A2:
    return hasTextureFeature(TextureFeatures::ColorRenderbufferRgb10A2) ||
           hasExtension(Extensions::TextureType2_10_10_10_Rev);

  case TextureFeatures::ColorTexImageRgba8:
    return hasDesktopOrESVersion(*this, GLVersion::v2_0, GLVersion::v3_0_ES) ||
           hasExtension(Extensions::RequiredInternalFormat);

  case TextureFeatures::ColorTexImageSrgba8:
    return hasDesktopOrESVersion(*this, GLVersion::v2_1, GLVersion::v3_0_ES) ||
           hasExtension(Extensions::TextureSrgb);

  case TextureFeatures::ColorTexStorage16f:
    return hasDesktopOrESVersion(*this, GLVersion::v4_2, GLVersion::v3_0_ES) ||
           ((hasFeature(DeviceFeatures::TextureHalfFloat) ||
             hasTextureFeature(TextureFeatures::ColorRenderbuffer16f)) &&
            hasInternalFeature(InternalFeatures::TexStorage));

  case TextureFeatures::ColorTexStorage32f:
    return hasDesktopOrESVersion(*this, GLVersion::v4_2, GLVersion::v3_0_ES) ||
           ((hasFeature(DeviceFeatures::TextureFloat) ||
             hasTextureFeature(TextureFeatures::ColorRenderbuffer32f)) &&
            hasInternalFeature(InternalFeatures::TexStorage));

  case TextureFeatures::ColorTexStorageA8:
    // Sized alpha texture were available on Desktop OpenGL prior to deprecation in
    // Version 3.0. For later versions of OpenGL, we create GL_R8 textures and use texture
    // swizzling. Sized alpha textures are only available on OpenGL ES through extensions.
    return (hasDesktopVersion(*this, GLVersion::v3_0) &&
            hasTextureFeature(TextureFeatures::ColorTexStorageRg8)) ||
           hasExtension(Extensions::TexStorage);

  case TextureFeatures::ColorTexStorageBgra8:
    // TexStorage is explicitly supported when available by GL_APPLE_texture_format_BGRA8888
    // TexStorage for GL_EXT_texture_format_BGRA8888 is added by GL_EXT_texture_storage
    return (hasExtension(Extensions::TextureFormatBgra8888Apple) &&
            (hasESVersion(*this, GLVersion::v3_0_ES) ||
             hasInternalFeature(InternalFeatures::TexStorage))) ||
           (hasExtension(Extensions::TextureFormatBgra8888Ext) &&
            hasExtension(Extensions::TexStorage));

  case TextureFeatures::ColorTexStorageLa8:
    // TexStorage with sized luminance alpha formats is only supported with GL_EXT_texture_storage
    return hasExtension(Extensions::TexStorage);

  case TextureFeatures::ColorTexStorageRg8:
    return hasDesktopOrESVersion(*this, GLVersion::v4_2, GLVersion::v3_0_ES) ||
           (hasExtension(Extensions::TexStorage) && hasExtension(Extensions::TextureRgExt));

  case TextureFeatures::ColorTexStorageRgb10A2:
    return hasDesktopOrESVersion(*this, GLVersion::v4_2, GLVersion::v3_0_ES) ||
           (hasExtension(Extensions::TexStorage) &&
            hasExtension(Extensions::TextureType2_10_10_10_Rev));

  case TextureFeatures::ColorTexStorageRgba8:
    return hasTextureFeature(TextureFeatures::ColorRenderbufferRgba8) &&
           hasInternalFeature(InternalFeatures::TexStorage);

  case TextureFeatures::ColorTexStorageSrgba8:
    // NOTE: GL_EXT_texture_storage does NOT support GL_SRGB8_ALPHA8.
    return hasFeature(DeviceFeatures::SRGB) && hasInternalFeature(InternalFeatures::TexStorage) &&
           !(hasInternalRequirement(InternalRequirement::TexStorageExtReq) &&
             hasExtension(Extensions::TexStorage));

  case TextureFeatures::DepthFilterable:
    return hasDesktopVersion(*this, GLVersion::v2_0);

  case TextureFeatures::DepthRenderbuffer16:
    return hasDesktopOrESVersion(*this, GLVersion::v3_0, GLVersion::v2_0_ES) ||
           hasExtension(Extensions::FramebufferObject);

  case TextureFeatures::DepthRenderbuffer24:
    return hasDesktopOrESVersion(*this, GLVersion::v3_0, GLVersion::v3_0_ES) ||
           hasExtension(Extensions::FramebufferObject) || hasExtension(Extensions::Depth24);

  case TextureFeatures::DepthRenderbuffer32:
    // 32-bit integer depth textures are only supported on ES through specific extensions.
    return hasDesktopVersion(*this, GLVersion::v3_0) ||
           hasExtension(Extensions::FramebufferObject) || hasExtension(Extensions::Depth32);

  case TextureFeatures::Depth24Stencil8:
    return hasDesktopOrESVersionOrExtension(*this,
                                            GLVersion::v3_0,
                                            GLVersion::v3_0_ES,
                                            "GL_EXT_packed_depth_stencil",
                                            "GL_OES_packed_depth_stencil") ||
           hasExtension(Extensions::FramebufferObject);

  case TextureFeatures::Depth32FStencil8:
    return hasDesktopOrESVersionOrExtension(
        *this, GLVersion::v3_0, GLVersion::v3_0_ES, "GL_ARB_depth_buffer_float");

  case TextureFeatures::DepthTexImage:
    return hasDesktopOrESVersion(*this, GLVersion::v2_0, GLVersion::v3_0_ES) ||
           hasExtension(Extensions::DepthTexture);

  case TextureFeatures::DepthTexImage16:
    return hasDesktopOrESVersion(*this, GLVersion::v2_0, GLVersion::v3_0_ES) ||
           (hasTextureFeature(TextureFeatures::DepthTexImage) &&
            hasExtension(Extensions::RequiredInternalFormat));

  case TextureFeatures::DepthTexImage24:
    return hasDesktopOrESVersion(*this, GLVersion::v2_0, GLVersion::v3_0_ES) ||
           (hasExtension(Extensions::Depth24) && hasExtension(Extensions::RequiredInternalFormat));

  case TextureFeatures::DepthTexImage32:
    // 32-bit integer depth textures are only supported on ES through specific extensions.
    return hasDesktopVersion(*this, GLVersion::v2_0) || hasExtension(Extensions::DepthTexture) ||
           (hasExtension(Extensions::Depth32) && hasExtension(Extensions::RequiredInternalFormat));

  case TextureFeatures::DepthTexStorage16:
    return hasDesktopOrESVersion(*this, GLVersion::v4_2, GLVersion::v3_0_ES) ||
           (hasTextureFeature(TextureFeatures::DepthRenderbuffer16) &&
            hasInternalFeature(InternalFeatures::TexStorage));

  case TextureFeatures::DepthTexStorage24:
    return hasDesktopOrESVersion(*this, GLVersion::v4_2, GLVersion::v3_0_ES) ||
           (hasTextureFeature(TextureFeatures::DepthRenderbuffer24) &&
            hasInternalFeature(InternalFeatures::TexStorage));

  case TextureFeatures::DepthTexStorage32:
    // 32-bit integer depth textures are only supported on ES through specific extensions.
    return hasDesktopVersion(*this, GLVersion::v4_2) ||
           (hasExtension(Extensions::DepthTexture) && hasExtension(Extensions::TexStorage));

  case TextureFeatures::StencilTexture8:
    return hasDesktopOrESVersionOrExtension(*this,
                                            GLVersion::v4_4,
                                            GLVersion::v3_2_ES,
                                            "GL_ARB_texture_stencil8",
                                            "GL_OES_texture_stencil8");

  case TextureFeatures::TextureCompressionAstc:
    return hasESVersion(*this, GLVersion::v3_2_ES) ||
           hasDesktopOrESExtension(*this, "GL_KHR_texture_compression_astc_hdr") ||
           hasDesktopOrESExtension(*this, "GL_KHR_texture_compression_astc_ldr") ||
           hasDesktopOrESExtension(*this, "GL_OES_texture_compression_astc");

  case TextureFeatures::TextureCompressionBptc:
    return hasDesktopExtension(*this, "GL_ARB_texture_compression_bptc") ||
           hasESExtension(*this, "GL_EXT_texture_compression_bptc") ||
           hasDesktopVersion(*this, GLVersion::v4_2);

  case TextureFeatures::TextureCompressionEtc1:
    return hasESExtension(*this, "GL_EXT_compressed_ETC1_RGB8_sub_texture") ||
           hasESExtension(*this, "GL_OES_compressed_ETC1_RGB8_texture");

  case TextureFeatures::TextureCompressionEtc2Eac:
    return hasDesktopOrESVersion(*this, GLVersion::v4_3, GLVersion::v3_0_ES) ||
           hasDesktopExtension(*this, "GL_ARB_ES3_compatibility");

  case TextureFeatures::TextureCompressionPvrtc:
    return hasESExtension(*this, "GL_IMG_texture_compression_pvrtc");

  case TextureFeatures::TextureCompressionTexImage:
    // On Desktop GL, TexImage can be used to initialize a compressed texture.
    // On OpenGL ES, TexImage CANNOT be used.
    return !usesOpenGLES();

  case TextureFeatures::TextureCompressionTexStorage:
    // On Desktop GL, TexStorage CANNOT be used to initialize a compressed texture.
    // On OpenGL ES, TexStorage can be used if it is available.
    return usesOpenGLES() && hasInternalFeature(InternalFeatures::TexStorage);

  case TextureFeatures::TextureInteger:
    return hasDesktopOrESVersion(*this, GLVersion::v3_0, GLVersion::v3_0_ES) ||
           hasDesktopExtension(*this, "GL_EXT_texture_integer");

  case TextureFeatures::TextureTypeUInt8888Rev:
    return hasDesktopVersion(*this, GLVersion::v2_0);
  }

  return false;
}

bool DeviceFeatureSet::hasExtension(Extensions extension) const {
  const uint64_t extensionIndex = static_cast<uint64_t>(extension);
  IGL_ASSERT(extensionIndex < 64);
  const uint64_t extensionBit = 1ull << extensionIndex;
  if ((extensionCacheInitialized_ & extensionBit) == 0) {
    if (isExtensionSupported(extension)) {
      extensionCache_ |= extensionBit;
    }
    extensionCacheInitialized_ |= extensionBit;
  }

  return (extensionCache_ & extensionBit) != 0;
}

bool DeviceFeatureSet::hasFeature(DeviceFeatures feature) const {
  const uint64_t featureIndex = static_cast<uint64_t>(feature);
  IGL_ASSERT(featureIndex < 64);
  const uint64_t featureBit = 1ull << featureIndex;
  if ((featureCacheInitialized_ & featureBit) == 0) {
    if (isFeatureSupported(feature)) {
      featureCache_ |= featureBit;
    }
    featureCacheInitialized_ |= featureBit;
  }

  return (featureCache_ & featureBit) != 0;
}

bool DeviceFeatureSet::hasInternalFeature(InternalFeatures feature) const {
  const uint32_t featureIndex = static_cast<uint32_t>(feature);
  IGL_ASSERT(featureIndex < 32);
  const uint32_t featureBit = 1u << featureIndex;
  if ((internalFeatureCacheInitialized_ & featureBit) == 0) {
    if (isInternalFeatureSupported(feature)) {
      internalFeatureCache_ |= featureBit;
    }
    internalFeatureCacheInitialized_ |= featureBit;
  }

  return (internalFeatureCache_ & featureBit) != 0;
}

bool DeviceFeatureSet::hasTextureFeature(TextureFeatures feature) const {
  const uint64_t featureIndex = static_cast<uint64_t>(feature);
  IGL_ASSERT(featureIndex < 64);
  const uint64_t featureBit = 1ull << featureIndex;
  if ((textureFeatureCacheInitialized_ & featureBit) == 0) {
    if (isTextureFeatureSupported(feature)) {
      textureFeatureCache_ |= featureBit;
    }
    textureFeatureCacheInitialized_ |= featureBit;
  }

  return (textureFeatureCache_ & featureBit) != 0;
}

bool DeviceFeatureSet::hasRequirement(DeviceRequirement requirement) const {
  switch (requirement) {
  case DeviceRequirement::ExplicitBindingExtReq:
    return !usesOpenGLES() && !hasDesktopVersion(*this, GLVersion::v4_2);

  case DeviceRequirement::StandardDerivativeExtReq:

    // https://www.khronos.org/registry/OpenGL-Refpages/gl4/html/fwidth.xhtml
    // On desktop GL derivatives were supported from 2.0
    // no need for extension

    // GL_OES_standard_derivatives extension required only for versions prior to ES 3.0
    // @fb-only
    // @fb-only
    // @fb-only
    // @fb-only
    return usesOpenGLES() && !hasESVersion(*this, GLVersion::v3_0_ES);

  case DeviceRequirement::TextureArrayExtReq:
    // Array textures were introduced in OpenGL 3.0. Before OpenGL 3.0, they can be supported via
    // `GL_EXT_texture_array`
    return !usesOpenGLES() && !hasDesktopVersion(*this, GLVersion::v3_0);

  case DeviceRequirement::TextureFormatRGExtReq:
    // If we are running in on a platform that supports OpenGL ES 3.0 (which has GL_RED/GL_RG)
    // we can check if our context is using ES 3.0, otherwise fall back to `GL_EXT_texture_rg`
    return usesOpenGLES() && !hasESVersion(*this, GLVersion::v3_0_ES);

  case DeviceRequirement::ShaderTextureLodExtReq:
    // Desktop GL
    // https://www.khronos.org/registry/OpenGL-Refpages/gl4/html/textureLod.xhtml
    // textureLod() was introduced in GLSL 1.3 (which corresponds to OpenGL 3.0)
    // So if we are running on anything lower than OpenGL 3.0, we will need the extension

    // GL_EXT_shader_texture_lod extension required only for versions prior to ES 3.0
    // @fb-only
    // @fb-only
    // @fb-only
    // @fb-only
    return !hasDesktopOrESVersion(*this, GLVersion::v3_0, GLVersion::v3_0_ES);
  }
  return false;
}

bool DeviceFeatureSet::hasInternalRequirement(InternalRequirement requirement) const {
  switch (requirement) {
  case InternalRequirement::ColorTexImageRgb5A1Unsized:
    return usesOpenGLES() && !hasESVersion(*this, GLVersion::v3_0_ES);

  case InternalRequirement::ColorTexImageRgb10A2Unsized:
    return !hasTextureFeature(TextureFeatures::ColorRenderbufferRgb10A2) &&
           hasExtension(Extensions::TextureType2_10_10_10_Rev);

  case InternalRequirement::ColorTexImageRgba4Unsized:
    return usesOpenGLES() && !hasESVersion(*this, GLVersion::v3_0_ES) &&
           !hasExtension(Extensions::RequiredInternalFormat);

  case InternalRequirement::ColorTexImageRgbApple422Unsized:
    return usesOpenGLES() && !hasESVersion(*this, GLVersion::v3_0_ES);

  case InternalRequirement::DebugMessageExtReq:
    return !hasDesktopOrESVersion(*this, GLVersion::v4_3, GLVersion::v3_2_ES);

  case InternalRequirement::DebugMessageCallbackExtReq:
    return !hasDesktopOrESVersion(*this, GLVersion::v4_3, GLVersion::v3_2_ES);

  case InternalRequirement::DebugLabelExtEnumsReq:
    // GL_EXT_debug_label requires extension-specific enums for some object types
    return hasInternalRequirement(InternalRequirement::DebugLabelExtReq) &&
           !hasExtension(Extensions::Debug);

  case InternalRequirement::DebugLabelExtReq:
    return !hasDesktopOrESVersion(*this, GLVersion::v4_3, GLVersion::v3_2_ES);

  case InternalRequirement::DrawBuffersExtReq:
    return usesOpenGLES() && !hasESVersion(*this, GLVersion::v3_0_ES);

  case InternalRequirement::Depth24Stencil8Unsized:
    return usesOpenGLES() && !hasESVersion(*this, GLVersion::v3_0_ES);

  case InternalRequirement::Depth32Unsized:
    return hasExtension(Extensions::DepthTexture);

  case InternalRequirement::FramebufferBlitExtReq:
    // GL_ARB_framebuffer_object also includes glBlitFramebuffer so no need to use
    // BlitFramebufferEXT if it is present.
    return !hasDesktopOrESVersion(*this, GLVersion::v3_0, GLVersion::v3_0_ES) &&
           !hasExtension(Extensions::FramebufferObject);

  case InternalRequirement::InvalidateFramebufferExtReq:
    return !hasDesktopOrESVersion(*this, GLVersion::v4_3, GLVersion::v3_0_ES) &&
           !hasExtension(Extensions::InvalidateSubdata);

  case InternalRequirement::MapBufferExtReq:
    // OpenGL ES does not include MapBuffer
    return usesOpenGLES();

  case InternalRequirement::MapBufferRangeExtReq:
    // OpenGL ES 2 does not include MapBufferRange
    return usesOpenGLES() && !hasESVersion(*this, GLVersion::v3_0_ES);

  case InternalRequirement::MultiSampleExtReq:
    // OpenGL ES has various extensions before 3.0 that are required, and
    // GL_IMG_multisampled_render_to_texture uses different enum values than later standard
    // versions.
    return !(hasDesktopVersion(*this, GLVersion::v3_0) ||
             hasExtension(Extensions::FramebufferObject) ||
             hasESVersion(*this, GLVersion::v3_0_ES));

  case InternalRequirement::ShaderImageLoadStoreExtReq:
    return !usesOpenGLES() && !hasDesktopVersion(*this, GLVersion::v4_2);

  case InternalRequirement::SyncExtReq:
    return usesOpenGLES() && !hasESVersion(*this, GLVersion::v3_0_ES);

  case InternalRequirement::SwizzleAlphaTexturesReq:

    return hasDesktopVersion(*this, GLVersion::v3_0);

  case InternalRequirement::TexStorageExtReq:
    return !hasDesktopOrESVersionOrExtension(
        *this, GLVersion::v4_2, GLVersion::v3_0_ES, "GL_ARB_texture_storage");

  case InternalRequirement::Texture3DExtReq:
    return !hasDesktopOrESVersion(*this, GLVersion::v2_0, GLVersion::v3_0_ES);

  case InternalRequirement::TextureHalfFloatExtReq:
    // GL_OES_texture_half_float extension uses different enum values for GL_HALF_FLOAT_OES than
    // GL_HALF_FLOAT.
    return usesOpenGLES() && !hasESVersion(*this, GLVersion::v3_0_ES);

  case InternalRequirement::UnmapBufferExtReq:
    // OpenGL ES 2 does not include UnmapBuffer
    return usesOpenGLES() && !hasESVersion(*this, GLVersion::v3_0_ES);

  case InternalRequirement::VertexArrayObjectExtReq:
    return usesOpenGLES() && !hasESVersion(*this, GLVersion::v3_0_ES);

  case InternalRequirement::VertexAttribDivisorExtReq:
    return !hasDesktopOrESVersion(*this, GLVersion::v3_3, GLVersion::v3_0_ES);
  }
  return false;
}

bool DeviceFeatureSet::getFeatureLimits(DeviceFeatureLimits featureLimits, size_t& result) const {
  GLint tsize = 0;
  switch (featureLimits) {
  case DeviceFeatureLimits::MaxTextureDimension1D2D:
    glContext_.getIntegerv(GL_MAX_TEXTURE_SIZE, &tsize);
    result = (size_t)tsize;
    return true;

  case DeviceFeatureLimits::MaxCubeMapDimension:
    glContext_.getIntegerv(GL_MAX_CUBE_MAP_TEXTURE_SIZE, &tsize);
    result = (size_t)tsize;
    return true;

  case DeviceFeatureLimits::MaxVertexUniformVectors:
    result = getMaxVertexUniforms();
    return true;

  case DeviceFeatureLimits::MaxFragmentUniformVectors:
    result = getMaxFragmentUniforms();
    return true;

  case DeviceFeatureLimits::MaxMultisampleCount:
    if (hasFeature(DeviceFeatures::MultiSample)) {
      if (hasInternalRequirement(InternalRequirement::MultiSampleExtReq) &&
          hasExtension(Extensions::MultiSampleImg)) {
        glContext_.getIntegerv(GL_MAX_SAMPLES_IMG, &tsize);
      } else {
        // Official standards and all other extensions use the same value for GL_MAX_SAMPLES
        glContext_.getIntegerv(GL_MAX_SAMPLES, &tsize);
      }
    }
    result = (size_t)tsize;
    return true;
  case DeviceFeatureLimits::MaxPushConstantBytes:
    result = 0;
    return true;
  case DeviceFeatureLimits::MaxStorageBufferBytes:
    if (hasFeature(DeviceFeatures::StorageBuffers)) {
      glContext_.getIntegerv(GL_MAX_SHADER_STORAGE_BLOCK_SIZE, &tsize);
    }
    result = tsize;
    return true;
  case DeviceFeatureLimits::MaxUniformBufferBytes:
    if (hasFeature(DeviceFeatures::UniformBlocks)) {
      glContext_.getIntegerv(GL_MAX_UNIFORM_BLOCK_SIZE, &tsize);
    }
    result = (size_t)tsize;
    return true;
  case DeviceFeatureLimits::PushConstantsAlignment:
    result = 0;
    return true;
  case DeviceFeatureLimits::ShaderStorageBufferOffsetAlignment:
    tsize = 256;
#ifdef GL_SHADER_STORAGE_BUFFER_OFFSET_ALIGNMENT
    if (hasFeature(DeviceFeatures::UniformBlocks)) {
      glContext_.getIntegerv(GL_SHADER_STORAGE_BUFFER_OFFSET_ALIGNMENT, &tsize);
    }
#endif
    result = (size_t)tsize;
    return true;
  case DeviceFeatureLimits::BufferAlignment:
    result = 16;
    return true;
  case DeviceFeatureLimits::BufferNoCopyAlignment:
    result = 0;
    return true;
  case DeviceFeatureLimits::MaxBindBytesBytes:
    result = 0;
    return true;
  default:
    IGL_ASSERT_MSG(0,
                   "invalid feature limit query: feature limit query is not implemented or does "
                   "not exist\n");
    return false;
  }
}

///
/// Returns the supported capabilities of the selected format.
/// @param format: The texture format to query
/// @return a combination of TextureFormatCapabilities flags
ICapabilities::TextureFormatCapabilities DeviceFeatureSet::getTextureFormatCapabilities(
    TextureFormat format) const {
  // TODO: Remove this fallback once devices can properly provide a supported format
  if (format == TextureFormat::S8_UInt_Z32_UNorm &&
      !hasTextureFeature(TextureFeatures::Depth32FStencil8)) {
    format = TextureFormat::S8_UInt_Z24_UNorm;
  }
  const auto it = textureCapabilityCache_.find(format);
  if (it != textureCapabilityCache_.end()) {
    return it->second;
  }

  const auto sampled = ICapabilities::TextureFormatCapabilityBits::Sampled;
  const auto attachment = ICapabilities::TextureFormatCapabilityBits::Attachment;
  const auto storage = hasInternalFeature(InternalFeatures::TexStorage)
                           ? ICapabilities::TextureFormatCapabilityBits::Storage
                           : 0;
  const auto sampledFiltered = ICapabilities::TextureFormatCapabilityBits::SampledFiltered;
  const auto sampledAttachment = ICapabilities::TextureFormatCapabilityBits::SampledAttachment;
  const auto unsupported = ICapabilities::TextureFormatCapabilityBits::Unsupported;
  const auto compressed = ICapabilities::TextureFormatCapabilityBits::Sampled |
                          (hasTextureFeature(TextureFeatures::TextureCompressionTexStorage)
                               ? ICapabilities::TextureFormatCapabilityBits::Storage
                               : 0);

  // Need to define here to properly include storage support.
  const auto all = sampled | sampledFiltered | storage | attachment | sampledAttachment;

  ICapabilities::TextureFormatCapabilities capabilities = unsupported;

  // First check common formats
  switch (format) {
  case TextureFormat::LA_UNorm8:
  case TextureFormat::L_UNorm8:
    if (hasTextureFeature(TextureFeatures::ColorTexImageLa)) {
      capabilities |= sampled | sampledFiltered;
      if (hasTextureFeature(TextureFeatures::ColorTexStorageLa8)) {
        capabilities |= storage;
      }
    }
    break;
  case TextureFormat::A_UNorm8:
    capabilities |= sampled | sampledFiltered;
    if (hasTextureFeature(TextureFeatures::ColorTexStorageA8)) {
      capabilities |= storage;
    }
    break;
  case TextureFormat::RGBA_UNorm8:
  case TextureFormat::RGBX_UNorm8:
    capabilities |= sampled | sampledFiltered;
    if (hasTextureFeature(TextureFeatures::ColorTexStorageRgba8)) {
      capabilities |= storage;
    }
    if (hasTextureFeature(TextureFeatures::ColorTexImageRgba8)) {
      capabilities |= sampledAttachment;
    }
    if (hasTextureFeature(TextureFeatures::ColorRenderbufferRgba8)) {
      capabilities |= attachment;
    }
    break;
  case TextureFormat::RG_UNorm8:
  case TextureFormat::R_UNorm8:
    if (hasFeature(DeviceFeatures::TextureFormatRG)) {
      capabilities |= sampled | sampledFiltered;
      if (hasTextureFeature(TextureFeatures::ColorTexStorageRg8)) {
        capabilities |= storage;
      }
      if (hasTextureFeature(TextureFeatures::ColorTexImageRg8)) {
        capabilities |= sampledAttachment;
      }
      if (hasTextureFeature(TextureFeatures::ColorRenderbufferRg8)) {
        capabilities |= attachment;
      }
    }
    break;
  case TextureFormat::BGRA_UNorm8:
    // EXT_texture_format_BGRA8888 adds support for GL_BGRA as a Renderbuffer format, but this was
    // in a later revision of the extension. It is not supported on our test devices.
    if (hasTextureFeature(TextureFeatures::ColorTexImageBgra)) {
      capabilities |= sampled | sampledFiltered;
    }
    if (hasTextureFeature(TextureFeatures::ColorTexImageBgraRgba8)) {
      capabilities |= sampledAttachment;
    }
    if (hasTextureFeature(TextureFeatures::ColorTexStorageBgra8)) {
      capabilities |= storage;
    }
    break;
  case TextureFormat::RGBA_SRGB:
    if (hasFeature(DeviceFeatures::SRGB)) {
      capabilities |= sampled | sampledFiltered;
      if (hasTextureFeature(TextureFeatures::ColorTexStorageSrgba8)) {
        capabilities |= storage;
      }
      if (hasTextureFeature(TextureFeatures::ColorTexImageSrgba8)) {
        capabilities |= sampledAttachment;
      }
      if (hasTextureFeature(TextureFeatures::ColorRenderbufferSrgba8)) {
        capabilities |= attachment;
      }
    }
    break;
  case TextureFormat::BGRA_SRGB:
    if (hasFeature(DeviceFeatures::SRGB) &&
        hasTextureFeature(TextureFeatures::ColorTexImageBgraSrgba)) {
      capabilities |= sampled | sampledFiltered;
    }
    break;
  case TextureFormat::RGBA_F16:
    if (hasFeature(DeviceFeatures::TextureHalfFloat)) {
      capabilities |= sampled;
    }
    if (hasTextureFeature(TextureFeatures::ColorTexImage16f)) {
      capabilities |= sampledAttachment;
    }
    if (hasTextureFeature(TextureFeatures::ColorTexStorage16f)) {
      capabilities |= storage;
    }
    if (hasTextureFeature(TextureFeatures::ColorRenderbuffer16f)) {
      capabilities |= attachment;
    }
    if (hasTextureFeature(TextureFeatures::ColorFilterable16f)) {
      capabilities |= sampledFiltered;
    }
    break;
  case TextureFormat::RGB_F16:
    // RGB floating point textures are NOT renderable
    if (hasFeature(DeviceFeatures::TextureHalfFloat)) {
      capabilities |= sampled;
    }
    if (hasTextureFeature(TextureFeatures::ColorRenderbufferRgb16f)) {
      capabilities |= attachment | sampledAttachment;
    }
    if (hasTextureFeature(TextureFeatures::ColorTexStorage16f)) {
      capabilities |= storage;
    }
    if (hasTextureFeature(TextureFeatures::ColorFilterable16f)) {
      capabilities |= sampledFiltered;
    }
    break;
  case TextureFormat::RG_F16:
  case TextureFormat::R_F16:
    if (hasFeature(DeviceFeatures::TextureFormatRG)) {
      if (hasFeature(DeviceFeatures::TextureHalfFloat)) {
        capabilities |= sampled;
      }
      if (hasTextureFeature(TextureFeatures::ColorRenderbufferRg16f)) {
        capabilities |= attachment | sampledAttachment;
      }
      if (hasTextureFeature(TextureFeatures::ColorTexStorage16f)) {
        capabilities |= storage;
      }
      if (hasTextureFeature(TextureFeatures::ColorFilterable16f)) {
        capabilities |= sampledFiltered;
      }
    }
    break;
  case TextureFormat::RGBA_F32:
    if (hasFeature(DeviceFeatures::TextureFloat)) {
      capabilities |= sampled;
    }
    if (hasTextureFeature(TextureFeatures::ColorTexStorage32f)) {
      capabilities |= storage;
    }
    if (hasTextureFeature(TextureFeatures::ColorRenderbuffer32f)) {
      capabilities |= attachment | sampledAttachment;
    }
    if (hasTextureFeature(TextureFeatures::ColorFilterable32f)) {
      capabilities |= sampledFiltered;
    }
    break;
  case TextureFormat::RGB_F32:
    // RGB floating point textures are NOT renderable
    if (hasFeature(DeviceFeatures::TextureFloat)) {
      capabilities |= sampled;
    }
    if (hasTextureFeature(TextureFeatures::ColorTexStorage32f)) {
      capabilities |= storage;
    }
    if (hasTextureFeature(TextureFeatures::ColorFilterable32f)) {
      capabilities |= sampledFiltered;
    }
    break;
  case TextureFormat::RG_F32:
  case TextureFormat::R_F32:
    if (hasFeature(DeviceFeatures::TextureFormatRG)) {
      if (hasFeature(DeviceFeatures::TextureFloat)) {
        capabilities |= sampled;
      }
      if (hasTextureFeature(TextureFeatures::ColorTexStorage32f)) {
        capabilities |= storage;
      }
      if (hasTextureFeature(TextureFeatures::ColorRenderbufferRg32f)) {
        capabilities |= sampledAttachment | attachment;
      }
      if (hasTextureFeature(TextureFeatures::ColorFilterable32f)) {
        capabilities |= sampledFiltered;
      }
    }
    break;
  case TextureFormat::R_UNorm16:
  case TextureFormat::RG_UNorm16:
    if (hasTextureFeature(TextureFeatures::ColorFormatRgUNorm16)) {
      capabilities |= all;
    }
    break;
  case TextureFormat::R_UInt16:
  case TextureFormat::RG_UInt16:
    if (hasTextureFeature(TextureFeatures::ColorFormatRgInt)) {
      capabilities |= sampled | storage | attachment;
    }
    break;
  case TextureFormat::RGBA_UInt32:
    if (hasTextureFeature(TextureFeatures::TextureInteger)) {
      capabilities |= sampled | storage | attachment | sampledAttachment;
    }
    break;
  case TextureFormat::B5G5R5A1_UNorm:
    if (hasTextureFeature(TextureFeatures::ColorTexImageBgr5A1)) {
      capabilities |= sampled | sampledFiltered;
    }
    break;
  case TextureFormat::ABGR_UNorm4:
    capabilities |= all;

    break;
  case TextureFormat::R4G2B2_UNorm_Apple:
    if (hasExtension(Extensions::AppleRgb422)) {
      // GL_APPLE_rgb_422 formats are not color-renderable formats
      capabilities |= sampled | sampledFiltered;
      if (hasInternalFeature(InternalFeatures::TexStorage)) {
        capabilities |= storage;
      }
    }
    break;
  case TextureFormat::R4G2B2_UNorm_Rev_Apple:
    if (hasExtension(Extensions::AppleRgb422)) {
      // GL_APPLE_rgb_422 formats are not color-renderable formats
      // TexStorage does not support UNSIGNED_SHORT_8_8_REV_APPLE
      capabilities |= sampled | sampledFiltered;
    }
    break;
  case TextureFormat::R5G5B5A1_UNorm:
    capabilities |= sampled | sampledFiltered | storage;
    if (hasInternalFeature(InternalFeatures::FramebufferObject)) {
      capabilities |= attachment | sampledAttachment;
    }
    break;
  case TextureFormat::BGR10_A2_Unorm:
    if (hasTextureFeature(TextureFeatures::ColorTexImageBgr10A2)) {
      capabilities |= sampled | sampledFiltered;
    }
    break;
  case TextureFormat::RGB10_A2_UNorm_Rev:
    if (hasTextureFeature(TextureFeatures::ColorTexImageRgb10A2)) {
      capabilities |= sampled | sampledFiltered;
      if (!hasInternalRequirement(InternalRequirement::ColorTexImageRgb10A2Unsized)) {
        capabilities |= sampledAttachment;
      }
    }
    if (hasTextureFeature(TextureFeatures::ColorTexStorageRgb10A2)) {
      capabilities |= storage;
    }
    if (hasTextureFeature(TextureFeatures::ColorRenderbufferRgb10A2)) {
      capabilities |= attachment;
    }
    break;
  case TextureFormat::RGB10_A2_Uint_Rev:
    if (hasTextureFeature(TextureFeatures::ColorFormatRgb10A2UI)) {
      capabilities |= sampled | storage | attachment | sampledAttachment;
    }
    break;
  case TextureFormat::BGRA_UNorm8_Rev:
    if (hasTextureFeature(TextureFeatures::TextureTypeUInt8888Rev)) {
      capabilities |= sampled | sampledFiltered;
    }
    break;
  case TextureFormat::B5G6R5_UNorm:
    // Unsupported
    break;
  case TextureFormat::Z_UNorm16:
    if (hasTextureFeature(TextureFeatures::DepthTexImage)) {
      capabilities |= sampled;
    }
    if (hasTextureFeature(TextureFeatures::DepthTexImage16)) {
      capabilities |= sampledAttachment;
    }
    if (hasTextureFeature(TextureFeatures::DepthTexStorage16)) {
      capabilities |= storage;
    }
    if (hasTextureFeature(TextureFeatures::DepthRenderbuffer16)) {
      capabilities |= attachment;
    }
    if (hasTextureFeature(TextureFeatures::DepthFilterable)) {
      capabilities |= sampledFiltered;
    }
    break;
  case TextureFormat::Z_UNorm24:
    if (hasTextureFeature(TextureFeatures::DepthTexImage24)) {
      capabilities |= sampled | sampledAttachment;
    }
    if (hasTextureFeature(TextureFeatures::DepthTexStorage24)) {
      capabilities |= storage;
    }
    if (hasTextureFeature(TextureFeatures::DepthRenderbuffer24)) {
      capabilities |= attachment;
    }
    if (hasTextureFeature(TextureFeatures::DepthFilterable)) {
      capabilities |= sampledFiltered;
    }

    // TODO: Remove these fallback once devices can properly provide a supported format
    if (hasTextureFeature(TextureFeatures::DepthTexImage32)) {
      capabilities |= sampled | sampledAttachment;
    }
    if (hasTextureFeature(TextureFeatures::DepthTexStorage32)) {
      capabilities |= storage;
    }
    if (hasTextureFeature(TextureFeatures::DepthRenderbuffer32)) {
      capabilities |= attachment;
    }
    if (hasTextureFeature(TextureFeatures::DepthFilterable)) {
      capabilities |= sampledFiltered;
    }
    break;
  case TextureFormat::Z_UNorm32:
    if (hasTextureFeature(TextureFeatures::DepthTexImage32)) {
      capabilities |= sampled | sampledAttachment;
    }
    if (hasTextureFeature(TextureFeatures::DepthTexStorage32)) {
      capabilities |= storage;
    }
    if (hasTextureFeature(TextureFeatures::DepthRenderbuffer32)) {
      capabilities |= attachment;
    }
    if (hasTextureFeature(TextureFeatures::DepthFilterable)) {
      capabilities |= sampledFiltered;
    }
    break;
  case TextureFormat::S8_UInt_Z24_UNorm:
    if (hasTextureFeature(TextureFeatures::Depth24Stencil8)) {
      capabilities |= sampled | attachment | sampledAttachment;
      if (hasInternalFeature(InternalFeatures::TexStorage)) {
        capabilities |= storage;
      }
    }
    break;
  case TextureFormat::S8_UInt_Z32_UNorm:
    if (hasTextureFeature(TextureFeatures::Depth32FStencil8)) {
      capabilities |= sampled | attachment | sampledAttachment;
      if (hasInternalFeature(InternalFeatures::TexStorage)) {
        capabilities |= storage;
      }
    }
    break;
  case TextureFormat::S_UInt8:
    if (hasTextureFeature(TextureFeatures::StencilTexture8)) {
      capabilities |= sampled | storage;
    }
    capabilities |= attachment;
    break;

  case TextureFormat::RGBA_ASTC_4x4:
  case TextureFormat::SRGB8_A8_ASTC_4x4:
  case TextureFormat::RGBA_ASTC_5x4:
  case TextureFormat::SRGB8_A8_ASTC_5x4:
  case TextureFormat::RGBA_ASTC_5x5:
  case TextureFormat::SRGB8_A8_ASTC_5x5:
  case TextureFormat::RGBA_ASTC_6x5:
  case TextureFormat::SRGB8_A8_ASTC_6x5:
  case TextureFormat::RGBA_ASTC_6x6:
  case TextureFormat::SRGB8_A8_ASTC_6x6:
  case TextureFormat::RGBA_ASTC_8x5:
  case TextureFormat::SRGB8_A8_ASTC_8x5:
  case TextureFormat::RGBA_ASTC_8x6:
  case TextureFormat::SRGB8_A8_ASTC_8x6:
  case TextureFormat::RGBA_ASTC_8x8:
  case TextureFormat::SRGB8_A8_ASTC_8x8:
  case TextureFormat::RGBA_ASTC_10x5:
  case TextureFormat::SRGB8_A8_ASTC_10x5:
  case TextureFormat::RGBA_ASTC_10x6:
  case TextureFormat::SRGB8_A8_ASTC_10x6:
  case TextureFormat::RGBA_ASTC_10x8:
  case TextureFormat::SRGB8_A8_ASTC_10x8:
  case TextureFormat::RGBA_ASTC_10x10:
  case TextureFormat::SRGB8_A8_ASTC_10x10:
  case TextureFormat::RGBA_ASTC_12x10:
  case TextureFormat::SRGB8_A8_ASTC_12x10:
  case TextureFormat::RGBA_ASTC_12x12:
  case TextureFormat::SRGB8_A8_ASTC_12x12:
    if (hasTextureFeature(TextureFeatures::TextureCompressionAstc)) {
      capabilities |= compressed;
    }
    break;
  case TextureFormat::RGBA_BC7_UNORM_4x4:
  case TextureFormat::RGBA_BC7_SRGB_4x4:
    if (hasTextureFeature(TextureFeatures::TextureCompressionBptc)) {
      capabilities |= compressed;
    }
    break;
  case TextureFormat::RGBA_PVRTC_2BPPV1:
  case TextureFormat::RGB_PVRTC_2BPPV1:
  case TextureFormat::RGBA_PVRTC_4BPPV1:
  case TextureFormat::RGB_PVRTC_4BPPV1:
    if (hasTextureFeature(TextureFeatures::TextureCompressionPvrtc)) {
      capabilities |= compressed;
    }
    break;
  case TextureFormat::RGB8_ETC1:
    if (hasTextureFeature(TextureFeatures::TextureCompressionEtc1)) {
      capabilities |= compressed;
    }
    break;
  case TextureFormat::RGB8_ETC2:
  case TextureFormat::SRGB8_ETC2:
  case TextureFormat::RGB8_Punchthrough_A1_ETC2:
  case TextureFormat::SRGB8_Punchthrough_A1_ETC2:
  case TextureFormat::RGBA8_EAC_ETC2:
  case TextureFormat::SRGB8_A8_EAC_ETC2:
  case TextureFormat::RG_EAC_UNorm:
  case TextureFormat::RG_EAC_SNorm:
  case TextureFormat::R_EAC_UNorm:
  case TextureFormat::R_EAC_SNorm:
    if (hasTextureFeature(TextureFeatures::TextureCompressionEtc2Eac)) {
      capabilities |= compressed;
    }
    break;
  default:
    // We are relying on the fact that TextureFormatCapabilities::Unsupported is 0
    return textureCapabilityCache_[format];
  };

  textureCapabilityCache_[format] = capabilities;
  return capabilities;
}

uint32_t DeviceFeatureSet::getMaxVertexUniforms() const {
  GLint tsize;
  // MaxVertexUniformVectors is the maximum number of 4-element vectors that can be passed as
  // uniform to a vertex shader. All uniforms are 4-element aligned, a single uniform counts at
  // least as one 4-element vector.
  // GL_MAX_VERTEX_UNIFORM_COMPONENTS available on Desktop OpenGL 2.0+ and on OpenGL ES 3.0+.
  // GL_MAX_VERTEX_UNIFORM_VECTORS is available on Desktop OpenGL 3.0+ and on OpenGL ES 2.0+.
  // GL_MAX_VERTEX_UNIFORM_VECTORS is equal to GL_MAX_VERTEX_UNIFORM_COMPONENTS / 4.
  if (hasDesktopOrESVersion(*this, GLVersion::v2_0, GLVersion::v3_0_ES)) {
    glContext_.getIntegerv(GL_MAX_VERTEX_UNIFORM_COMPONENTS, &tsize);
    tsize /= 4;
  } else {
    glContext_.getIntegerv(GL_MAX_VERTEX_UNIFORM_VECTORS, &tsize);
  }
  return static_cast<uint32_t>(tsize);
}

uint32_t DeviceFeatureSet::getMaxFragmentUniforms() const {
  GLint tsize;
  // PLease see comments above in getMaxVertexUniforms
  if (hasDesktopOrESVersion(*this, GLVersion::v2_0, GLVersion::v3_0_ES)) {
    glContext_.getIntegerv(GL_MAX_FRAGMENT_UNIFORM_COMPONENTS, &tsize);
    tsize /= 4;
  } else {
    glContext_.getIntegerv(GL_MAX_FRAGMENT_UNIFORM_VECTORS, &tsize);
  }
  return static_cast<uint32_t>(tsize);
}

uint32_t DeviceFeatureSet::getMaxComputeUniforms() const {
  if (hasFeature(DeviceFeatures::Compute)) {
    GLint tsize;
    glContext_.getIntegerv(GL_MAX_COMPUTE_UNIFORM_COMPONENTS, &tsize);
    return static_cast<uint32_t>(tsize);
  }
  return 0;
}

} // namespace igl::opengl<|MERGE_RESOLUTION|>--- conflicted
+++ resolved
@@ -472,20 +472,18 @@
     return hasDesktopOrESVersion(*this, GLVersion::v3_3, GLVersion::v3_0_ES) ||
            hasExtension(Extensions::VertexAttribDivisor);
 
-<<<<<<< HEAD
   case InternalFeatures::DrawArraysInstanced:
     return hasDesktopOrESVersion(*this, GLVersion::v3_1, GLVersion::v3_0_ES);
-=======
+
+  case InternalFeatures::DrawElementsInstanced:
+    return hasDesktopOrESVersion(*this, GLVersion::v3_1, GLVersion::v3_0_ES);
+
   case InternalFeatures::DrawArraysIndirect:
     return hasDesktopOrESVersionOrExtension(
         *this, GLVersion::v4_0, GLVersion::v3_1_ES, "GL_ARB_draw_indirect");
->>>>>>> 75c6b513
 
   case InternalFeatures::PackRowLength:
     return hasDesktopOrESVersion(*this, GLVersion::v2_0, GLVersion::v3_0_ES);
-
-  case InternalFeatures::DrawElementsInstanced:
-    return hasDesktopOrESVersion(*this, GLVersion::v3_1, GLVersion::v3_0_ES);
   }
 
   return false;
