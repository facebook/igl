/*
 * Copyright (c) Meta Platforms, Inc. and affiliates.
 *
 * This source code is licensed under the MIT license found in the
 * LICENSE file in the root directory of this source tree.
 */

#include <igl/opengl/DeviceFeatureSet.h>

#include <igl/Common.h>
#include <igl/opengl/GLIncludes.h>
#include <igl/opengl/IContext.h>
#include <igl/opengl/Texture.h>

namespace igl::opengl {
namespace {
bool hasVersion(const DeviceFeatureSet& dfs, bool usesOpenGLES, GLVersion minSupportedVersion) {
  return DeviceFeatureSet::usesOpenGLES() == usesOpenGLES &&
         dfs.getGLVersion() >= minSupportedVersion;
}

bool hasVersionOrExtension(const DeviceFeatureSet& dfs,
                           bool usesOpenGLES,
                           GLVersion minSupportedVersion,
                           const char* extension) {
  return hasVersion(dfs, usesOpenGLES, minSupportedVersion) || dfs.isSupported(extension);
}

bool hasDesktopVersion(const DeviceFeatureSet& dfs, GLVersion minSupportedVersion) {
  return hasVersion(dfs, false, minSupportedVersion);
}

bool hasESVersion(const DeviceFeatureSet& dfs, GLVersion minSupportedVersion) {
  return hasVersion(dfs, true, minSupportedVersion);
}

bool hasESExtension(const DeviceFeatureSet& dfs, const char* extension) {
  return DeviceFeatureSet::usesOpenGLES() && dfs.isSupported(extension);
}

bool hasDesktopExtension(const DeviceFeatureSet& dfs, const char* extension) {
  return !DeviceFeatureSet::usesOpenGLES() && dfs.isSupported(extension);
}

bool hasDesktopOrESVersion(const DeviceFeatureSet& dfs,
                           GLVersion minDesktopSupportedVersion,
                           GLVersion minESSupportedVersion) {
  return hasDesktopVersion(dfs, minDesktopSupportedVersion) ||
         hasESVersion(dfs, minESSupportedVersion);
}

bool hasDesktopVersionOrExtension(const DeviceFeatureSet& dfs,
                                  GLVersion minSupportedVersion,
                                  const char* extension) {
  return hasVersionOrExtension(dfs, false, minSupportedVersion, extension);
}

bool hasESVersionOrExtension(const DeviceFeatureSet& dfs,
                             GLVersion minSupportedVersion,
                             const char* extension) {
  return hasVersionOrExtension(dfs, true, minSupportedVersion, extension);
}

bool hasDesktopOrESVersionOrExtension(const DeviceFeatureSet& dfs,
                                      GLVersion minDesktopSupportedVersion,
                                      GLVersion minESSupportedVersion,
                                      const char* desktopExtension,
                                      const char* esExtension) {
  return hasDesktopVersionOrExtension(dfs, minDesktopSupportedVersion, desktopExtension) ||
         hasESVersionOrExtension(dfs, minESSupportedVersion, esExtension);
}

bool hasDesktopOrESVersionOrExtension(const DeviceFeatureSet& dfs,
                                      GLVersion minDesktopSupportedVersion,
                                      GLVersion minESSupportedVersion,
                                      const char* extension) {
  return hasDesktopOrESVersionOrExtension(
      dfs, minDesktopSupportedVersion, minESSupportedVersion, extension, extension);
}

bool hasDesktopOrESExtension(const DeviceFeatureSet& dfs,
                             const char* desktopExtension,
                             const char* esExtension) {
  return (!DeviceFeatureSet::usesOpenGLES() && dfs.isSupported(desktopExtension)) ||
         (DeviceFeatureSet::usesOpenGLES() && dfs.isSupported(esExtension));
}

bool hasDesktopOrESExtension(const DeviceFeatureSet& dfs, const char* extension) {
  return hasDesktopOrESExtension(dfs, extension, extension);
}
} // namespace

bool DeviceFeatureSet::usesOpenGLES() noexcept {
#if IGL_OPENGL_ES
  return true;
#else
  return false;
#endif
}

DeviceFeatureSet::DeviceFeatureSet(IContext& glContext) : glContext_(glContext) {}

void DeviceFeatureSet::initializeVersion(GLVersion version) {
  version_ = version;
}

void DeviceFeatureSet::initializeExtensions(std::string extensions,
                                            std::unordered_set<std::string> supportedExtensions) {
  extensions_ = std::move(extensions);
  supportedExtensions_ = std::move(supportedExtensions);
}

GLVersion DeviceFeatureSet::getGLVersion() const noexcept {
  return version_;
}

ShaderVersion DeviceFeatureSet::getShaderVersion() const {
  return ::igl::opengl::getShaderVersion(version_);
}

bool DeviceFeatureSet::isSupported(const std::string& extensionName) const {
  if (!extensions_.empty()) {
    return extensions_.find(extensionName) != std::string::npos;
  } else {
    return supportedExtensions_.find(extensionName) != supportedExtensions_.end();
  }
}

bool DeviceFeatureSet::isExtensionSupported(Extensions extension) const {
  switch (extension) {
  case Extensions::AppleRgb422:
    return hasDesktopOrESExtension(*this, "GL_APPLE_rgb_422");
  case Extensions::BindlessTextureArb:
    return hasDesktopExtension(*this, "GL_ARB_bindless_texture");
  case Extensions::BindlessTextureNv:
    return hasDesktopOrESExtension(*this, "GL_NV_bindless_texture");
  case Extensions::Debug:
    return hasDesktopOrESExtension(*this, "GL_KHR_debug");
  case Extensions::DebugLabel:
    return hasDesktopOrESExtension(*this, "GL_EXT_debug_label");
  case Extensions::DebugMarker:
    return hasDesktopOrESExtension(*this, "GL_EXT_debug_marker");
  case Extensions::Depth24:
    return hasESExtension(*this, "GL_OES_depth24");
  case Extensions::Depth32:
    return hasESExtension(*this, "GL_OES_depth32");
  case Extensions::DepthTexture:
    return hasESExtension(*this, "GL_OES_depth_texture");
  case Extensions::DiscardFramebuffer:
    return hasESExtension(*this, "GL_EXT_discard_framebuffer");
  case Extensions::DrawBuffers:
    return hasESExtension(*this, "GL_EXT_draw_buffers");
  case Extensions::Es2Compatibility:
    return hasDesktopExtension(*this, "GL_ARB_ES2_compatibility");
  case Extensions::FramebufferBlit:
    return hasDesktopExtension(*this, "GL_EXT_framebuffer_blit");
  case Extensions::FramebufferObject:
    return hasDesktopExtension(*this, "GL_ARB_framebuffer_object");
  case Extensions::InvalidateSubdata:
    return isSupported("GL_ARB_invalidate_subdata");
  case Extensions::MapBuffer:
    return hasESExtension(*this, "GL_OES_mapbuffer");
  case Extensions::MapBufferRange:
    return hasESExtension(*this, "GL_EXT_map_buffer_range");
  case Extensions::MultiSampleApple:
    return hasESExtension(*this, "GL_APPLE_framebuffer_multisample");
  case Extensions::MultiSampleExt:
    return hasESExtension(*this, "GL_EXT_multisampled_render_to_texture");
  case Extensions::MultiSampleImg:
    return hasESExtension(*this, "GL_IMG_multisampled_render_to_texture");
  case Extensions::RequiredInternalFormat:
    return hasESExtension(*this, "GL_OES_required_internalformat");
  case Extensions::ShaderImageLoadStore:
    return hasESExtension(*this, "GL_EXT_shader_image_load_store");
  case Extensions::Srgb:
    return hasESExtension(*this, "GL_EXT_sRGB");
  case Extensions::SrgbWriteControl:
    return hasESExtension(*this, "GL_EXT_sRGB_write_control");
  case Extensions::Sync:
    return hasESExtension(*this, "GL_APPLE_sync");
  case Extensions::TexStorage:
    return isSupported("GL_EXT_texture_storage");
  case Extensions::Texture3D:
    return hasESExtension(*this, "GL_OES_texture_3D");
  case Extensions::TextureFormatBgra8888Ext:
    return hasESExtension(*this, "GL_EXT_texture_format_BGRA8888");
  case Extensions::TextureFormatBgra8888Apple:
    return hasESExtension(*this, "GL_APPLE_texture_format_BGRA8888");
  case Extensions::TextureFloat:
    return hasDesktopExtension(*this, "GL_ARB_texture_float");
  case Extensions::TextureHalfFloat:
    // Necessary for GL_HALF_FLOAT_OES, which is different than GL_HALF_FLOAT
    return hasESExtension(*this, "GL_OES_texture_half_float");
  case Extensions::TextureRgArb:
    return hasDesktopExtension(*this, "GL_ARB_texture_rg");
  case Extensions::TextureRgExt:
    return hasESExtension(*this, "GL_EXT_texture_rg");
  case Extensions::TextureSrgb:
    return hasDesktopExtension(*this, "GL_EXT_texture_sRGB");
  case Extensions::TextureType2_10_10_10_Rev:
    return hasESExtension(*this, "GL_EXT_texture_type_2_10_10_10_REV");
  case Extensions::VertexArrayObject:
    return hasESExtension(*this, "GL_OES_vertex_array_object");
  case Extensions::VertexAttribDivisor:
    return hasESExtension(*this, "GL_NV_instanced_arrays");
  }
  IGL_UNREACHABLE_RETURN(false)
}

bool DeviceFeatureSet::isFeatureSupported(DeviceFeatures feature) const {
  switch (feature) {
  case DeviceFeatures::MultiSample:
    return hasDesktopVersion(*this, GLVersion::v3_0) ||
           hasExtension(Extensions::FramebufferObject) || hasESVersion(*this, GLVersion::v3_0_ES) ||
           hasExtension(Extensions::MultiSampleApple) || hasExtension(Extensions::MultiSampleExt) ||
           hasExtension(Extensions::MultiSampleImg);

  case DeviceFeatures::MultiSampleResolve:
    return false;

  case DeviceFeatures::TextureFilterAnisotropic:
    return hasDesktopVersion(*this, GLVersion::v4_6) ||
           hasDesktopOrESExtension(*this, "GL_EXT_texture_filter_anisotropic") ||
           hasDesktopExtension(*this, "GL_ARB_texture_filter_anisotropic");

  case DeviceFeatures::MapBufferRange:
    return hasDesktopOrESVersion(*this, GLVersion::v3_0, GLVersion::v3_0_ES) ||
           hasDesktopExtension(*this, "GL_ARB_map_buffer_range") ||
           hasExtension(Extensions::MapBufferRange);

  case DeviceFeatures::MultipleRenderTargets:
    return hasDesktopOrESVersionOrExtension(
        *this, GLVersion::v2_0, GLVersion::v3_0_ES, "GL_EXT_draw_buffers");

  case DeviceFeatures::StandardDerivative:
    return hasDesktopOrESVersionOrExtension(
        *this, GLVersion::v2_0, GLVersion::v3_0_ES, "GL_OES_standard_derivatives");

  case DeviceFeatures::StandardDerivativeExt:
    return hasESExtension(*this, "GL_OES_standard_derivatives");

  case DeviceFeatures::TextureFormatRG:
    return hasDesktopOrESVersion(*this, GLVersion::v3_0, GLVersion::v3_0_ES) ||
           hasExtension(Extensions::TextureRgArb) || hasExtension(Extensions::TextureRgExt);

  case DeviceFeatures::TextureFormatRGB:
    return true;

  case DeviceFeatures::ReadWriteFramebuffer:
    return hasDesktopOrESVersion(*this, GLVersion::v3_0, GLVersion::v3_0_ES) ||
           hasExtension(Extensions::FramebufferObject) ||
           hasESExtension(*this, "GL_APPLE_framebuffer_multisample");

  case DeviceFeatures::TextureNotPot:
    return hasDesktopOrESVersionOrExtension(
        *this, GLVersion::v2_0, GLVersion::v3_0_ES, "GL_OES_texture_npot");

  case DeviceFeatures::UniformBlocks:
    return hasDesktopOrESVersionOrExtension(
        *this, GLVersion::v3_1, GLVersion::v3_0_ES, "GL_ARB_uniform_buffer_object");

  case DeviceFeatures::TextureHalfFloat:
    return hasDesktopOrESVersion(*this, GLVersion::v3_0, GLVersion::v3_0_ES) ||
           hasExtension(Extensions::TextureFloat) || hasExtension(Extensions::TextureHalfFloat);

  case DeviceFeatures::TextureFloat:
    return hasDesktopOrESVersion(*this, GLVersion::v3_0, GLVersion::v3_0_ES) ||
           hasExtension(Extensions::TextureFloat) || hasESExtension(*this, "GL_OES_texture_float");

  case DeviceFeatures::Texture2DArray:
    return (hasDesktopOrESVersionOrExtension(
                *this, GLVersion::v3_0, GLVersion::v3_0_ES, "GL_EXT_texture_array") ||
            hasDesktopExtension(*this, "GL_EXT_gpu_shader4"));

  case DeviceFeatures::Texture3D:
    return hasDesktopOrESVersionOrExtension(
        *this, GLVersion::v2_0, GLVersion::v3_0_ES, "GL_OES_texture_3D");

  case DeviceFeatures::TextureArrayExt:
    return hasDesktopExtension(*this, "GL_EXT_texture_array") ||
           hasDesktopExtension(*this, "GL_EXT_gpu_shader4");

  case DeviceFeatures::ShaderTextureLod:
    return hasDesktopOrESVersionOrExtension(*this,
                                            GLVersion::v3_0,
                                            GLVersion::v3_0_ES,
                                            "GL_ARB_shader_texture_lod",
                                            "GL_EXT_shader_texture_lod");

  case DeviceFeatures::ShaderTextureLodExt:
    return hasDesktopOrESExtension(*this, "GL_ARB_shader_texture_lod", "GL_EXT_shader_texture_lod");

  case DeviceFeatures::DepthShaderRead:
    // Currently it is unclear if Depth Shader Read is the same as ARB_depth_texture extension so
    // we are using v2.1 because we know it works on the Mac.
    return hasDesktopOrESVersion(*this, GLVersion::v2_1, GLVersion::v3_0_ES);

  case DeviceFeatures::DepthCompare:
    return hasDesktopOrESVersion(*this, GLVersion::v2_0, GLVersion::v3_0_ES);

  case DeviceFeatures::MinMaxBlend:
    return hasDesktopOrESVersionOrExtension(
        *this, GLVersion::v2_0, GLVersion::v3_0_ES, "GL_EXT_blend_minmax");

  case DeviceFeatures::TextureExternalImage:
    return hasESVersionOrExtension(*this, GLVersion::v3_0_ES, "GL_OES_EGL_image_external_essl3") ||
           hasESExtension(*this, "GL_OES_EGL_image_external");

  case DeviceFeatures::Compute:
    return hasDesktopOrESVersion(*this, GLVersion::v4_3, GLVersion::v3_1_ES) ||
           (hasDesktopExtension(*this, "GL_ARB_compute_shader") &&
            hasInternalFeature(InternalFeatures::ProgramInterfaceQuery) &&
            hasInternalFeature(InternalFeatures::ShaderImageLoadStore));

  case DeviceFeatures::TextureBindless:
    return hasDesktopExtension(*this, "GL_ARB_bindless_texture");

  case DeviceFeatures::ExplicitBinding:
    return hasDesktopOrESVersionOrExtension(
        *this, GLVersion::v4_2, GLVersion::v3_1_ES, "GL_ARB_shading_language_420pack");

  case DeviceFeatures::ExplicitBindingExt:
    return hasDesktopExtension(*this, "GL_ARB_shading_language_420pack");

  case DeviceFeatures::ExternalMemoryObjects:
    return hasDesktopOrESExtension(*this, "GL_EXT_memory_object") &&
           hasDesktopOrESExtension(*this, "GL_EXT_memory_object_fd");

  case DeviceFeatures::PushConstants:
    return false;

  case DeviceFeatures::BufferDeviceAddress:
    return false;

  case DeviceFeatures::Multiview:
    return hasDesktopOrESVersion(*this, GLVersion::v3_0, GLVersion::v3_0_ES) &&
           isSupported("GL_OVR_multiview2");

  case DeviceFeatures::TexturePartialMipChain:
    return hasDesktopOrESVersion(*this, GLVersion::v2_0, GLVersion::v3_0_ES) ||
           hasESExtension(*this, "GL_APPLE_texture_max_level");

  case DeviceFeatures::BindUniform:
    return true;
  case DeviceFeatures::BufferRing:
    return false;
  case DeviceFeatures::BufferNoCopy:
    return false;
  case DeviceFeatures::ShaderLibrary:
    return false;

  case DeviceFeatures::StorageBuffers:
    return hasDesktopOrESVersion(*this, GLVersion::v4_3, GLVersion::v3_1_ES) ||
           hasDesktopExtension(*this, "GL_ARB_shader_storage_buffer_object");

  case DeviceFeatures::BindBytes:
    return false;
  case DeviceFeatures::SRGB:
    return hasDesktopOrESVersionOrExtension(
        *this, GLVersion::v2_1, GLVersion::v3_0_ES, "GL_EXT_texture_sRGB", "GL_EXT_sRGB");
  case DeviceFeatures::SRGBWriteControl:
    return hasDesktopVersion(*this, GLVersion::v3_0) ||
           hasDesktopExtension(*this, "GL_ARB_framebuffer_sRGB") ||
           hasDesktopExtension(*this, "GL_EXT_framebuffer_sRGB") ||
           hasESExtension(*this, "GL_EXT_sRGB_write_control");

  case DeviceFeatures::SamplerMinMaxLod:
    return hasDesktopOrESVersion(*this, GLVersion::v2_0, GLVersion::v3_0_ES);

  case DeviceFeatures::DrawIndexedIndirect:
    return hasDesktopOrESVersionOrExtension(
        *this, GLVersion::v4_0, GLVersion::v3_1_ES, "GL_ARB_draw_indirect");

  case DeviceFeatures::ValidationLayersEnabled:
    return false;
  }

  return false;
}

bool DeviceFeatureSet::isInternalFeatureSupported(InternalFeatures feature) const {
  switch (feature) {
  case InternalFeatures::ClearDepthf:
    return hasDesktopOrESVersion(*this, GLVersion::v4_1, GLVersion::v2_0_ES);

  case InternalFeatures::DebugLabel:
    return hasDesktopOrESVersion(*this, GLVersion::v4_3, GLVersion::v3_2_ES) ||
           hasExtension(Extensions::Debug) || hasExtension(Extensions::DebugLabel);

  case InternalFeatures::DebugMessage:
    return hasDesktopOrESVersion(*this, GLVersion::v4_3, GLVersion::v3_2_ES) ||
           hasExtension(Extensions::Debug) || hasExtension(Extensions::DebugMarker);

  case InternalFeatures::DebugMessageCallback:
    return hasDesktopOrESVersion(*this, GLVersion::v4_3, GLVersion::v3_2_ES) ||
           hasExtension(Extensions::Debug);

  case InternalFeatures::FramebufferBlit:
    // TODO: Add support for GL_ANGLE_framebuffer_blit
    return hasDesktopOrESVersionOrExtension(
               *this, GLVersion::v3_0, GLVersion::v3_0_ES, "GL_EXT_framebuffer_blit") ||
           hasExtension(Extensions::FramebufferObject);

  case InternalFeatures::FramebufferObject:
    return hasDesktopOrESVersion(*this, GLVersion::v3_0, GLVersion::v2_0_ES) ||
           hasExtension(Extensions::FramebufferObject);

  case InternalFeatures::GetStringi:
    return hasDesktopOrESVersion(*this, GLVersion::v3_0, GLVersion::v3_0_ES);

  case InternalFeatures::InvalidateFramebuffer:
    return hasDesktopOrESVersion(*this, GLVersion::v4_3, GLVersion::v3_0_ES) ||
           hasExtension(Extensions::InvalidateSubdata) ||
           hasExtension(Extensions::DiscardFramebuffer);

  case InternalFeatures::MapBuffer:
    return hasDesktopVersion(*this, GLVersion::v2_0) || hasExtension(Extensions::MapBuffer);

  case InternalFeatures::PixelBufferObject:
    return hasDesktopOrESVersionOrExtension(*this,
                                            GLVersion::v2_1,
                                            GLVersion::v3_0_ES,
                                            "GL_ARB_pixel_buffer_object",
                                            "GL_NV_pixel_buffer_object");

  case InternalFeatures::PolygonFillMode:
    return hasDesktopVersion(*this, GLVersion::v2_0);

  case InternalFeatures::ProgramInterfaceQuery:
    return hasDesktopOrESVersion(*this, GLVersion::v4_3, GLVersion::v3_1_ES) ||
           hasDesktopExtension(*this, "GL_ARB_program_interface_query");

  case InternalFeatures::SeamlessCubeMap:
    return hasDesktopVersionOrExtension(*this, GLVersion::v3_2, "GL_ARB_seamless_cube_map");

  case InternalFeatures::Sync:
    return hasDesktopOrESVersion(*this, GLVersion::v3_2, GLVersion::v3_0_ES) ||
           hasDesktopExtension(*this, "GL_ARB_sync") || hasExtension(Extensions::Sync);

  case InternalFeatures::TexStorage:
    return hasDesktopOrESVersionOrExtension(
               *this, GLVersion::v4_2, GLVersion::v3_0_ES, "GL_ARB_texture_storage") ||
           hasExtension(Extensions::TexStorage);

  case InternalFeatures::ShaderImageLoadStore:
    return hasDesktopOrESVersion(*this, GLVersion::v4_2, GLVersion::v3_1_ES) ||
           hasDesktopExtension(*this, "GL_ARB_shader_image_load_store") ||
           hasExtension(Extensions::ShaderImageLoadStore);

  case InternalFeatures::TextureCompare:
    return hasDesktopOrESVersion(*this, GLVersion::v2_0, GLVersion::v3_0_ES) ||
           hasESExtension(*this, "GL_EXT_shadow_samplers");

  case InternalFeatures::UnmapBuffer:
    return hasDesktopOrESVersion(*this, GLVersion::v2_0, GLVersion::v3_0_ES) ||
           hasExtension(Extensions::MapBuffer) || hasExtension(Extensions::MapBufferRange);

  case InternalFeatures::UnpackRowLength:
    return hasDesktopOrESVersion(*this, GLVersion::v2_0, GLVersion::v3_0_ES) ||
           hasESExtension(*this, "GL_EXT_unpack_subimage");

  case InternalFeatures::VertexArrayObject:
    // We've had issues with VertexArrayObject support on mobile so this is disabled for OpenGL ES.
    // Previously it was enabled specifically for Quest 2 on OpenGLES by checking if
    // GL_VENDOR == "Qualcomm" and GL_RENDERER == "Adreno (TM) 650".
    // However, Galaxy S20 also matched that and VAO support caused issues.
    // @fb-only
    // @fb-only
    return hasDesktopVersionOrExtension(*this, GLVersion::v3_0, "GL_ARB_vertex_array_object");

  case InternalFeatures::VertexAttribDivisor:
    return hasDesktopOrESVersion(*this, GLVersion::v3_3, GLVersion::v3_0_ES) ||
           hasExtension(Extensions::VertexAttribDivisor);
<<<<<<< HEAD
          
  case InternalFeatures::DrawElementsInstanced:
    return hasDesktopOrESVersion(*this, GLVersion::v3_1, GLVersion::v3_0_ES);
=======

  case InternalFeatures::PackRowLength:
    return hasDesktopOrESVersion(*this, GLVersion::v2_0, GLVersion::v3_0_ES);
>>>>>>> f285cfbe
  }

  return false;
}

bool DeviceFeatureSet::isTextureFeatureSupported(TextureFeatures feature) const {
  switch (feature) {
  case TextureFeatures::ColorFilterable16f:
    return hasDesktopOrESVersion(*this, GLVersion::v2_0, GLVersion::v3_0_ES) ||
           hasExtension(Extensions::TextureFloat) ||
           hasESExtension(*this, "GL_OES_texture_half_float_linear");

  case TextureFeatures::ColorFilterable32f:
    return hasDesktopVersion(*this, GLVersion::v3_0) || hasExtension(Extensions::TextureFloat) ||
           hasESExtension(*this, "GL_OES_texture_float_linear");

  case TextureFeatures::ColorFormatRgb10A2UI:
    return hasDesktopOrESVersionOrExtension(
        *this, GLVersion::v4_0, GLVersion::v3_0_ES, "GL_ARB_texture_rgb10_a2ui");

  case TextureFeatures::ColorFormatRgInt:
    return hasDesktopOrESVersion(*this, GLVersion::v3_0, GLVersion::v3_0_ES) ||
           hasDesktopExtension(*this, "GL_ARB_texture_rg");

  case TextureFeatures::ColorFormatRgUNorm16:
    return hasDesktopVersionOrExtension(*this, GLVersion::v3_0, "GL_ARB_texture_rg") ||
           hasESExtension(*this, "GL_EXT_texture_norm16");

  case TextureFeatures::ColorRenderbuffer16f:
    return hasDesktopOrESVersionOrExtension(
               *this, GLVersion::v3_0, GLVersion::v3_2_ES, "GL_EXT_color_buffer_half_float") ||
           (hasExtension(Extensions::FramebufferObject) && hasExtension(Extensions::TextureFloat));

  case TextureFeatures::ColorRenderbuffer32f:
    return hasDesktopOrESVersionOrExtension(
               *this, GLVersion::v3_0, GLVersion::v3_2_ES, "GL_EXT_color_buffer_float") ||
           (hasExtension(Extensions::FramebufferObject) && hasExtension(Extensions::TextureFloat));

  case TextureFeatures::ColorRenderbufferRg16f:
    return hasDesktopOrESVersion(*this, GLVersion::v3_0, GLVersion::v3_2_ES) ||
           hasESExtension(*this, "GL_EXT_color_buffer_float") ||
           hasESExtension(*this, "GL_EXT_color_buffer_half_float");

  case TextureFeatures::ColorRenderbufferRg32f:
    return hasDesktopOrESVersion(*this, GLVersion::v3_0, GLVersion::v3_2_ES) ||
           hasESExtension(*this, "GL_EXT_color_buffer_float");

  case TextureFeatures::ColorRenderbufferRg8:
    return hasDesktopOrESVersion(*this, GLVersion::v3_0, GLVersion::v3_0_ES) ||
           (hasExtension(Extensions::FramebufferObject) &&
            hasExtension(Extensions::TextureRgArb)) ||
           hasExtension(Extensions::TextureRgExt);

  case TextureFeatures::ColorRenderbufferRgb10A2:
    return hasDesktopOrESVersion(*this, GLVersion::v3_0, GLVersion::v3_0_ES) ||
           hasExtension(Extensions::RequiredInternalFormat);

  case TextureFeatures::ColorRenderbufferRgb16f:
    return hasESExtension(*this, "GL_EXT_color_buffer_half_float");

  case TextureFeatures::ColorRenderbufferRgba8:
    return hasDesktopOrESVersionOrExtension(
               *this, GLVersion::v3_0, GLVersion::v3_0_ES, "GL_OES_rgb8_rgba8") ||
           hasExtension(Extensions::FramebufferObject) ||
           hasExtension(Extensions::RequiredInternalFormat);

  case TextureFeatures::ColorRenderbufferSrgba8:
    return hasDesktopOrESVersion(*this, GLVersion::v2_1, GLVersion::v3_0_ES) ||
           hasExtension(Extensions::Srgb);

  case TextureFeatures::ColorTexImage16f:
    return hasDesktopOrESVersion(*this, GLVersion::v3_0, GLVersion::v3_0_ES) ||
           hasExtension(Extensions::TextureFloat);

  case TextureFeatures::ColorTexImage32f:
    return hasDesktopOrESVersion(*this, GLVersion::v3_0, GLVersion::v3_0_ES) ||
           hasExtension(Extensions::TextureFloat);

  case TextureFeatures::ColorTexImageA8:
    // Sized alpha texture were available on Desktop OpenGL prior to deprecation in
    // Version 3.0. For later versions of OpenGL, we create GL_R8 textures and use texture
    // swizzling. Sized alpha textures are only available on OpenGL ES through extensions.
    return (hasDesktopVersion(*this, GLVersion::v2_0) &&
            !hasDesktopVersion(*this, GLVersion::v3_0)) ||
           (hasDesktopVersion(*this, GLVersion::v3_0) &&
            hasTextureFeature(TextureFeatures::ColorTexImageRg8)) ||
           hasExtension(Extensions::RequiredInternalFormat);

  case TextureFeatures::ColorTexImageBgr10A2:
    return hasDesktopVersion(*this, GLVersion::v2_0);

  case TextureFeatures::ColorTexImageBgr5A1:
    // There's no OpenGL ES extension that specifically enables support for this, but Apple
    // platforms support it.
    return !usesOpenGLES() || hasExtension(Extensions::TextureFormatBgra8888Apple);

  case TextureFeatures::ColorTexImageBgra:
    return !usesOpenGLES() || hasExtension(Extensions::TextureFormatBgra8888Ext) ||
           hasExtension(Extensions::TextureFormatBgra8888Apple);

  case TextureFeatures::ColorTexImageBgraRgba8:
    return hasDesktopVersion(*this, GLVersion::v2_0);

  case TextureFeatures::ColorTexImageBgraSrgba:
    // There's no OpenGL ES extension that specifically enables support for this, but Apple
    // platforms support it.
    return !usesOpenGLES() || (hasESVersion(*this, GLVersion::v3_0_ES) &&
                               hasExtension(Extensions::TextureFormatBgra8888Apple));

  case TextureFeatures::ColorTexImageLa:
    // LUMINANCE and LUMINANCE_ALPHA were deprecated in Desktop OpenGL 3.0, and we don't use any
    // work arounds for support after that.
    return !hasDesktopVersion(*this, GLVersion::v3_0);

  case TextureFeatures::ColorTexImageLa8:
    // Sized luminance and luminance alpha texture were available on Desktop OpenGL prior to
    // deprecation in Version 3.0. Sized luminance alpha textures are only available on OpenGL ES
    // through extensions.
    return (hasDesktopVersion(*this, GLVersion::v2_0) &&
            !hasDesktopVersion(*this, GLVersion::v3_0)) ||
           hasExtension(Extensions::RequiredInternalFormat);

  case TextureFeatures::ColorTexImageRg8:
    return hasDesktopOrESVersion(*this, GLVersion::v2_0, GLVersion::v3_0_ES) ||
           hasExtension(Extensions::TextureRgArb);

  case TextureFeatures::ColorTexImageRgb10A2:
    return hasTextureFeature(TextureFeatures::ColorRenderbufferRgb10A2) ||
           hasExtension(Extensions::TextureType2_10_10_10_Rev);

  case TextureFeatures::ColorTexImageRgba8:
    return hasDesktopOrESVersion(*this, GLVersion::v2_0, GLVersion::v3_0_ES) ||
           hasExtension(Extensions::RequiredInternalFormat);

  case TextureFeatures::ColorTexImageSrgba8:
    return hasDesktopOrESVersion(*this, GLVersion::v2_1, GLVersion::v3_0_ES) ||
           hasExtension(Extensions::TextureSrgb);

  case TextureFeatures::ColorTexStorage16f:
    return hasDesktopOrESVersion(*this, GLVersion::v4_2, GLVersion::v3_0_ES) ||
           ((hasFeature(DeviceFeatures::TextureHalfFloat) ||
             hasTextureFeature(TextureFeatures::ColorRenderbuffer16f)) &&
            hasInternalFeature(InternalFeatures::TexStorage));

  case TextureFeatures::ColorTexStorage32f:
    return hasDesktopOrESVersion(*this, GLVersion::v4_2, GLVersion::v3_0_ES) ||
           ((hasFeature(DeviceFeatures::TextureFloat) ||
             hasTextureFeature(TextureFeatures::ColorRenderbuffer32f)) &&
            hasInternalFeature(InternalFeatures::TexStorage));

  case TextureFeatures::ColorTexStorageA8:
    // Sized alpha texture were available on Desktop OpenGL prior to deprecation in
    // Version 3.0. For later versions of OpenGL, we create GL_R8 textures and use texture
    // swizzling. Sized alpha textures are only available on OpenGL ES through extensions.
    return (hasDesktopVersion(*this, GLVersion::v3_0) &&
            hasTextureFeature(TextureFeatures::ColorTexStorageRg8)) ||
           hasExtension(Extensions::TexStorage);

  case TextureFeatures::ColorTexStorageBgra8:
    // TexStorage is explicitly supported when available by GL_APPLE_texture_format_BGRA8888
    // TexStorage for GL_EXT_texture_format_BGRA8888 is added by GL_EXT_texture_storage
    return (hasExtension(Extensions::TextureFormatBgra8888Apple) &&
            (hasESVersion(*this, GLVersion::v3_0_ES) ||
             hasInternalFeature(InternalFeatures::TexStorage))) ||
           (hasExtension(Extensions::TextureFormatBgra8888Ext) &&
            hasExtension(Extensions::TexStorage));

  case TextureFeatures::ColorTexStorageLa8:
    // TexStorage with sized luminance alpha formats is only supported with GL_EXT_texture_storage
    return hasExtension(Extensions::TexStorage);

  case TextureFeatures::ColorTexStorageRg8:
    return hasDesktopOrESVersion(*this, GLVersion::v4_2, GLVersion::v3_0_ES) ||
           (hasExtension(Extensions::TexStorage) && hasExtension(Extensions::TextureRgExt));

  case TextureFeatures::ColorTexStorageRgb10A2:
    return hasDesktopOrESVersion(*this, GLVersion::v4_2, GLVersion::v3_0_ES) ||
           (hasExtension(Extensions::TexStorage) &&
            hasExtension(Extensions::TextureType2_10_10_10_Rev));

  case TextureFeatures::ColorTexStorageRgba8:
    return hasTextureFeature(TextureFeatures::ColorRenderbufferRgba8) &&
           hasInternalFeature(InternalFeatures::TexStorage);

  case TextureFeatures::ColorTexStorageSrgba8:
    // NOTE: GL_EXT_texture_storage does NOT support GL_SRGB8_ALPHA8.
    return hasFeature(DeviceFeatures::SRGB) && hasInternalFeature(InternalFeatures::TexStorage) &&
           !(hasInternalRequirement(InternalRequirement::TexStorageExtReq) &&
             hasExtension(Extensions::TexStorage));

  case TextureFeatures::DepthFilterable:
    return hasDesktopVersion(*this, GLVersion::v2_0);

  case TextureFeatures::DepthRenderbuffer16:
    return hasDesktopOrESVersion(*this, GLVersion::v3_0, GLVersion::v2_0_ES) ||
           hasExtension(Extensions::FramebufferObject);

  case TextureFeatures::DepthRenderbuffer24:
    return hasDesktopOrESVersion(*this, GLVersion::v3_0, GLVersion::v3_0_ES) ||
           hasExtension(Extensions::FramebufferObject) || hasExtension(Extensions::Depth24);

  case TextureFeatures::DepthRenderbuffer32:
    // 32-bit integer depth textures are only supported on ES through specific extensions.
    return hasDesktopVersion(*this, GLVersion::v3_0) ||
           hasExtension(Extensions::FramebufferObject) || hasExtension(Extensions::Depth32);

  case TextureFeatures::Depth24Stencil8:
    return hasDesktopOrESVersionOrExtension(*this,
                                            GLVersion::v3_0,
                                            GLVersion::v3_0_ES,
                                            "GL_EXT_packed_depth_stencil",
                                            "GL_OES_packed_depth_stencil") ||
           hasExtension(Extensions::FramebufferObject);

  case TextureFeatures::Depth32FStencil8:
    return hasDesktopOrESVersionOrExtension(
        *this, GLVersion::v3_0, GLVersion::v3_0_ES, "GL_ARB_depth_buffer_float");

  case TextureFeatures::DepthTexImage:
    return hasDesktopOrESVersion(*this, GLVersion::v2_0, GLVersion::v3_0_ES) ||
           hasExtension(Extensions::DepthTexture);

  case TextureFeatures::DepthTexImage16:
    return hasDesktopOrESVersion(*this, GLVersion::v2_0, GLVersion::v3_0_ES) ||
           (hasTextureFeature(TextureFeatures::DepthTexImage) &&
            hasExtension(Extensions::RequiredInternalFormat));

  case TextureFeatures::DepthTexImage24:
    return hasDesktopOrESVersion(*this, GLVersion::v2_0, GLVersion::v3_0_ES) ||
           (hasExtension(Extensions::Depth24) && hasExtension(Extensions::RequiredInternalFormat));

  case TextureFeatures::DepthTexImage32:
    // 32-bit integer depth textures are only supported on ES through specific extensions.
    return hasDesktopVersion(*this, GLVersion::v2_0) || hasExtension(Extensions::DepthTexture) ||
           (hasExtension(Extensions::Depth32) && hasExtension(Extensions::RequiredInternalFormat));

  case TextureFeatures::DepthTexStorage16:
    return hasDesktopOrESVersion(*this, GLVersion::v4_2, GLVersion::v3_0_ES) ||
           (hasTextureFeature(TextureFeatures::DepthRenderbuffer16) &&
            hasInternalFeature(InternalFeatures::TexStorage));

  case TextureFeatures::DepthTexStorage24:
    return hasDesktopOrESVersion(*this, GLVersion::v4_2, GLVersion::v3_0_ES) ||
           (hasTextureFeature(TextureFeatures::DepthRenderbuffer24) &&
            hasInternalFeature(InternalFeatures::TexStorage));

  case TextureFeatures::DepthTexStorage32:
    // 32-bit integer depth textures are only supported on ES through specific extensions.
    return hasDesktopVersion(*this, GLVersion::v4_2) ||
           (hasExtension(Extensions::DepthTexture) && hasExtension(Extensions::TexStorage));

  case TextureFeatures::StencilTexture8:
    return hasDesktopOrESVersionOrExtension(*this,
                                            GLVersion::v4_4,
                                            GLVersion::v3_2_ES,
                                            "GL_ARB_texture_stencil8",
                                            "GL_OES_texture_stencil8");

  case TextureFeatures::TextureCompressionAstc:
    return hasESVersion(*this, GLVersion::v3_2_ES) ||
           hasDesktopOrESExtension(*this, "GL_KHR_texture_compression_astc_hdr") ||
           hasDesktopOrESExtension(*this, "GL_KHR_texture_compression_astc_ldr") ||
           hasDesktopOrESExtension(*this, "GL_OES_texture_compression_astc");

  case TextureFeatures::TextureCompressionBptc:
    return hasDesktopExtension(*this, "GL_ARB_texture_compression_bptc") ||
           hasESExtension(*this, "GL_EXT_texture_compression_bptc") ||
           hasDesktopVersion(*this, GLVersion::v4_2);

  case TextureFeatures::TextureCompressionEtc1:
    return hasESExtension(*this, "GL_EXT_compressed_ETC1_RGB8_sub_texture") ||
           hasESExtension(*this, "GL_OES_compressed_ETC1_RGB8_texture");

  case TextureFeatures::TextureCompressionEtc2Eac:
    return hasDesktopOrESVersion(*this, GLVersion::v4_3, GLVersion::v3_0_ES) ||
           hasDesktopExtension(*this, "GL_ARB_ES3_compatibility");

  case TextureFeatures::TextureCompressionPvrtc:
    return hasESExtension(*this, "GL_IMG_texture_compression_pvrtc");

  case TextureFeatures::TextureCompressionTexImage:
    // On Desktop GL, TexImage can be used to initialize a compressed texture.
    // On OpenGL ES, TexImage CANNOT be used.
    return !usesOpenGLES();

  case TextureFeatures::TextureCompressionTexStorage:
    // On Desktop GL, TexStorage CANNOT be used to initialize a compressed texture.
    // On OpenGL ES, TexStorage can be used if it is available.
    return usesOpenGLES() && hasInternalFeature(InternalFeatures::TexStorage);

  case TextureFeatures::TextureInteger:
    return hasDesktopOrESVersion(*this, GLVersion::v3_0, GLVersion::v3_0_ES) ||
           hasDesktopExtension(*this, "GL_EXT_texture_integer");

  case TextureFeatures::TextureTypeUInt8888Rev:
    return hasDesktopVersion(*this, GLVersion::v2_0);
  }

  return false;
}

bool DeviceFeatureSet::hasExtension(Extensions extension) const {
  const uint64_t extensionIndex = static_cast<uint64_t>(extension);
  IGL_ASSERT(extensionIndex < 64);
  const uint64_t extensionBit = 1ull << extensionIndex;
  if ((extensionCacheInitialized_ & extensionBit) == 0) {
    if (isExtensionSupported(extension)) {
      extensionCache_ |= extensionBit;
    }
    extensionCacheInitialized_ |= extensionBit;
  }

  return (extensionCache_ & extensionBit) != 0;
}

bool DeviceFeatureSet::hasFeature(DeviceFeatures feature) const {
  const uint64_t featureIndex = static_cast<uint64_t>(feature);
  IGL_ASSERT(featureIndex < 64);
  const uint64_t featureBit = 1ull << featureIndex;
  if ((featureCacheInitialized_ & featureBit) == 0) {
    if (isFeatureSupported(feature)) {
      featureCache_ |= featureBit;
    }
    featureCacheInitialized_ |= featureBit;
  }

  return (featureCache_ & featureBit) != 0;
}

bool DeviceFeatureSet::hasInternalFeature(InternalFeatures feature) const {
  const uint32_t featureIndex = static_cast<uint32_t>(feature);
  IGL_ASSERT(featureIndex < 32);
  const uint32_t featureBit = 1u << featureIndex;
  if ((internalFeatureCacheInitialized_ & featureBit) == 0) {
    if (isInternalFeatureSupported(feature)) {
      internalFeatureCache_ |= featureBit;
    }
    internalFeatureCacheInitialized_ |= featureBit;
  }

  return (internalFeatureCache_ & featureBit) != 0;
}

bool DeviceFeatureSet::hasTextureFeature(TextureFeatures feature) const {
  const uint64_t featureIndex = static_cast<uint64_t>(feature);
  IGL_ASSERT(featureIndex < 64);
  const uint64_t featureBit = 1ull << featureIndex;
  if ((textureFeatureCacheInitialized_ & featureBit) == 0) {
    if (isTextureFeatureSupported(feature)) {
      textureFeatureCache_ |= featureBit;
    }
    textureFeatureCacheInitialized_ |= featureBit;
  }

  return (textureFeatureCache_ & featureBit) != 0;
}

bool DeviceFeatureSet::hasRequirement(DeviceRequirement requirement) const {
  switch (requirement) {
  case DeviceRequirement::ExplicitBindingExtReq:
    return !usesOpenGLES() && !hasDesktopVersion(*this, GLVersion::v4_2);

  case DeviceRequirement::StandardDerivativeExtReq:

    // https://www.khronos.org/registry/OpenGL-Refpages/gl4/html/fwidth.xhtml
    // On desktop GL derivatives were supported from 2.0
    // no need for extension

    // GL_OES_standard_derivatives extension required only for versions prior to ES 3.0
    // @fb-only
    // @fb-only
    // @fb-only
    // @fb-only
    return usesOpenGLES() && !hasESVersion(*this, GLVersion::v3_0_ES);

  case DeviceRequirement::TextureArrayExtReq:
    // Array textures were introduced in OpenGL 3.0. Before OpenGL 3.0, they can be supported via
    // `GL_EXT_texture_array`
    return !usesOpenGLES() && !hasDesktopVersion(*this, GLVersion::v3_0);

  case DeviceRequirement::TextureFormatRGExtReq:
    // If we are running in on a platform that supports OpenGL ES 3.0 (which has GL_RED/GL_RG)
    // we can check if our context is using ES 3.0, otherwise fall back to `GL_EXT_texture_rg`
    return usesOpenGLES() && !hasESVersion(*this, GLVersion::v3_0_ES);

  case DeviceRequirement::ShaderTextureLodExtReq:
    // Desktop GL
    // https://www.khronos.org/registry/OpenGL-Refpages/gl4/html/textureLod.xhtml
    // textureLod() was introduced in GLSL 1.3 (which corresponds to OpenGL 3.0)
    // So if we are running on anything lower than OpenGL 3.0, we will need the extension

    // GL_EXT_shader_texture_lod extension required only for versions prior to ES 3.0
    // @fb-only
    // @fb-only
    // @fb-only
    // @fb-only
    return !hasDesktopOrESVersion(*this, GLVersion::v3_0, GLVersion::v3_0_ES);
  }
  return false;
}

bool DeviceFeatureSet::hasInternalRequirement(InternalRequirement requirement) const {
  switch (requirement) {
  case InternalRequirement::ColorTexImageRgb5A1Unsized:
    return usesOpenGLES() && !hasESVersion(*this, GLVersion::v3_0_ES);

  case InternalRequirement::ColorTexImageRgb10A2Unsized:
    return !hasTextureFeature(TextureFeatures::ColorRenderbufferRgb10A2) &&
           hasExtension(Extensions::TextureType2_10_10_10_Rev);

  case InternalRequirement::ColorTexImageRgba4Unsized:
    return usesOpenGLES() && !hasESVersion(*this, GLVersion::v3_0_ES) &&
           !hasExtension(Extensions::RequiredInternalFormat);

  case InternalRequirement::ColorTexImageRgbApple422Unsized:
    return usesOpenGLES() && !hasESVersion(*this, GLVersion::v3_0_ES);

  case InternalRequirement::DebugMessageExtReq:
    return !hasDesktopOrESVersion(*this, GLVersion::v4_3, GLVersion::v3_2_ES);

  case InternalRequirement::DebugMessageCallbackExtReq:
    return !hasDesktopOrESVersion(*this, GLVersion::v4_3, GLVersion::v3_2_ES);

  case InternalRequirement::DebugLabelExtEnumsReq:
    // GL_EXT_debug_label requires extension-specific enums for some object types
    return hasInternalRequirement(InternalRequirement::DebugLabelExtReq) &&
           !hasExtension(Extensions::Debug);

  case InternalRequirement::DebugLabelExtReq:
    return !hasDesktopOrESVersion(*this, GLVersion::v4_3, GLVersion::v3_2_ES);

  case InternalRequirement::DrawBuffersExtReq:
    return usesOpenGLES() && !hasESVersion(*this, GLVersion::v3_0_ES);

  case InternalRequirement::Depth24Stencil8Unsized:
    return usesOpenGLES() && !hasESVersion(*this, GLVersion::v3_0_ES);

  case InternalRequirement::Depth32Unsized:
    return hasExtension(Extensions::DepthTexture);

  case InternalRequirement::FramebufferBlitExtReq:
    // GL_ARB_framebuffer_object also includes glBlitFramebuffer so no need to use
    // BlitFramebufferEXT if it is present.
    return !hasDesktopOrESVersion(*this, GLVersion::v3_0, GLVersion::v3_0_ES) &&
           !hasExtension(Extensions::FramebufferObject);

  case InternalRequirement::InvalidateFramebufferExtReq:
    return !hasDesktopOrESVersion(*this, GLVersion::v4_3, GLVersion::v3_0_ES) &&
           !hasExtension(Extensions::InvalidateSubdata);

  case InternalRequirement::MapBufferExtReq:
    // OpenGL ES does not include MapBuffer
    return usesOpenGLES();

  case InternalRequirement::MapBufferRangeExtReq:
    // OpenGL ES 2 does not include MapBufferRange
    return usesOpenGLES() && !hasESVersion(*this, GLVersion::v3_0_ES);

  case InternalRequirement::MultiSampleExtReq:
    // OpenGL ES has various extensions before 3.0 that are required, and
    // GL_IMG_multisampled_render_to_texture uses different enum values than later standard
    // versions.
    return !(hasDesktopVersion(*this, GLVersion::v3_0) ||
             hasExtension(Extensions::FramebufferObject) ||
             hasESVersion(*this, GLVersion::v3_0_ES));

  case InternalRequirement::ShaderImageLoadStoreExtReq:
    return !usesOpenGLES() && !hasDesktopVersion(*this, GLVersion::v4_2);

  case InternalRequirement::SyncExtReq:
    return usesOpenGLES() && !hasESVersion(*this, GLVersion::v3_0_ES);

  case InternalRequirement::SwizzleAlphaTexturesReq:

    return hasDesktopVersion(*this, GLVersion::v3_0);

  case InternalRequirement::TexStorageExtReq:
    return !hasDesktopOrESVersionOrExtension(
        *this, GLVersion::v4_2, GLVersion::v3_0_ES, "GL_ARB_texture_storage");

  case InternalRequirement::Texture3DExtReq:
    return !hasDesktopOrESVersion(*this, GLVersion::v2_0, GLVersion::v3_0_ES);

  case InternalRequirement::TextureHalfFloatExtReq:
    // GL_OES_texture_half_float extension uses different enum values for GL_HALF_FLOAT_OES than
    // GL_HALF_FLOAT.
    return usesOpenGLES() && !hasESVersion(*this, GLVersion::v3_0_ES);

  case InternalRequirement::UnmapBufferExtReq:
    // OpenGL ES 2 does not include UnmapBuffer
    return usesOpenGLES() && !hasESVersion(*this, GLVersion::v3_0_ES);

  case InternalRequirement::VertexArrayObjectExtReq:
    return usesOpenGLES() && !hasESVersion(*this, GLVersion::v3_0_ES);

  case InternalRequirement::VertexAttribDivisorExtReq:
    return !hasDesktopOrESVersion(*this, GLVersion::v3_3, GLVersion::v3_0_ES);
  }
  return false;
}

bool DeviceFeatureSet::getFeatureLimits(DeviceFeatureLimits featureLimits, size_t& result) const {
  GLint tsize = 0;
  switch (featureLimits) {
  case DeviceFeatureLimits::MaxTextureDimension1D2D:
    glContext_.getIntegerv(GL_MAX_TEXTURE_SIZE, &tsize);
    result = (size_t)tsize;
    return true;

  case DeviceFeatureLimits::MaxCubeMapDimension:
    glContext_.getIntegerv(GL_MAX_CUBE_MAP_TEXTURE_SIZE, &tsize);
    result = (size_t)tsize;
    return true;

  case DeviceFeatureLimits::MaxVertexUniformVectors:
    result = getMaxVertexUniforms();
    return true;

  case DeviceFeatureLimits::MaxFragmentUniformVectors:
    result = getMaxFragmentUniforms();
    return true;

  case DeviceFeatureLimits::MaxMultisampleCount:
    if (hasFeature(DeviceFeatures::MultiSample)) {
      if (hasInternalRequirement(InternalRequirement::MultiSampleExtReq) &&
          hasExtension(Extensions::MultiSampleImg)) {
        glContext_.getIntegerv(GL_MAX_SAMPLES_IMG, &tsize);
      } else {
        // Official standards and all other extensions use the same value for GL_MAX_SAMPLES
        glContext_.getIntegerv(GL_MAX_SAMPLES, &tsize);
      }
    }
    result = (size_t)tsize;
    return true;
  case DeviceFeatureLimits::MaxPushConstantBytes:
    result = 0;
    return true;
  case DeviceFeatureLimits::MaxStorageBufferBytes:
    if (hasFeature(DeviceFeatures::StorageBuffers)) {
      glContext_.getIntegerv(GL_MAX_SHADER_STORAGE_BLOCK_SIZE, &tsize);
    }
    result = tsize;
    return true;
  case DeviceFeatureLimits::MaxUniformBufferBytes:
    if (hasFeature(DeviceFeatures::UniformBlocks)) {
      glContext_.getIntegerv(GL_MAX_UNIFORM_BLOCK_SIZE, &tsize);
    }
    result = (size_t)tsize;
    return true;
  case DeviceFeatureLimits::PushConstantsAlignment:
    result = 0;
    return true;
  case DeviceFeatureLimits::ShaderStorageBufferOffsetAlignment:
    tsize = 256;
#ifdef GL_SHADER_STORAGE_BUFFER_OFFSET_ALIGNMENT
    if (hasFeature(DeviceFeatures::UniformBlocks)) {
      glContext_.getIntegerv(GL_SHADER_STORAGE_BUFFER_OFFSET_ALIGNMENT, &tsize);
    }
#endif
    result = (size_t)tsize;
    return true;
  case DeviceFeatureLimits::BufferAlignment:
    result = 16;
    return true;
  case DeviceFeatureLimits::BufferNoCopyAlignment:
    result = 0;
    return true;
  case DeviceFeatureLimits::MaxBindBytesBytes:
    result = 0;
    return true;
  default:
    IGL_ASSERT_MSG(0,
                   "invalid feature limit query: feature limit query is not implemented or does "
                   "not exist\n");
    return false;
  }
}

///
/// Returns the supported capabilities of the selected format.
/// @param format: The texture format to query
/// @return a combination of TextureFormatCapabilities flags
ICapabilities::TextureFormatCapabilities DeviceFeatureSet::getTextureFormatCapabilities(
    TextureFormat format) const {
  // TODO: Remove this fallback once devices can properly provide a supported format
  if (format == TextureFormat::S8_UInt_Z32_UNorm &&
      !hasTextureFeature(TextureFeatures::Depth32FStencil8)) {
    format = TextureFormat::S8_UInt_Z24_UNorm;
  }
  const auto it = textureCapabilityCache_.find(format);
  if (it != textureCapabilityCache_.end()) {
    return it->second;
  }

  const auto sampled = ICapabilities::TextureFormatCapabilityBits::Sampled;
  const auto attachment = ICapabilities::TextureFormatCapabilityBits::Attachment;
  const auto storage = hasInternalFeature(InternalFeatures::TexStorage)
                           ? ICapabilities::TextureFormatCapabilityBits::Storage
                           : 0;
  const auto sampledFiltered = ICapabilities::TextureFormatCapabilityBits::SampledFiltered;
  const auto sampledAttachment = ICapabilities::TextureFormatCapabilityBits::SampledAttachment;
  const auto unsupported = ICapabilities::TextureFormatCapabilityBits::Unsupported;
  const auto compressed = ICapabilities::TextureFormatCapabilityBits::Sampled |
                          (hasTextureFeature(TextureFeatures::TextureCompressionTexStorage)
                               ? ICapabilities::TextureFormatCapabilityBits::Storage
                               : 0);

  // Need to define here to properly include storage support.
  const auto all = sampled | sampledFiltered | storage | attachment | sampledAttachment;

  ICapabilities::TextureFormatCapabilities capabilities = unsupported;

  // First check common formats
  switch (format) {
  case TextureFormat::LA_UNorm8:
  case TextureFormat::L_UNorm8:
    if (hasTextureFeature(TextureFeatures::ColorTexImageLa)) {
      capabilities |= sampled | sampledFiltered;
      if (hasTextureFeature(TextureFeatures::ColorTexStorageLa8)) {
        capabilities |= storage;
      }
    }
    break;
  case TextureFormat::A_UNorm8:
    capabilities |= sampled | sampledFiltered;
    if (hasTextureFeature(TextureFeatures::ColorTexStorageA8)) {
      capabilities |= storage;
    }
    break;
  case TextureFormat::RGBA_UNorm8:
  case TextureFormat::RGBX_UNorm8:
    capabilities |= sampled | sampledFiltered;
    if (hasTextureFeature(TextureFeatures::ColorTexStorageRgba8)) {
      capabilities |= storage;
    }
    if (hasTextureFeature(TextureFeatures::ColorTexImageRgba8)) {
      capabilities |= sampledAttachment;
    }
    if (hasTextureFeature(TextureFeatures::ColorRenderbufferRgba8)) {
      capabilities |= attachment;
    }
    break;
  case TextureFormat::RG_UNorm8:
  case TextureFormat::R_UNorm8:
    if (hasFeature(DeviceFeatures::TextureFormatRG)) {
      capabilities |= sampled | sampledFiltered;
      if (hasTextureFeature(TextureFeatures::ColorTexStorageRg8)) {
        capabilities |= storage;
      }
      if (hasTextureFeature(TextureFeatures::ColorTexImageRg8)) {
        capabilities |= sampledAttachment;
      }
      if (hasTextureFeature(TextureFeatures::ColorRenderbufferRg8)) {
        capabilities |= attachment;
      }
    }
    break;
  case TextureFormat::BGRA_UNorm8:
    // EXT_texture_format_BGRA8888 adds support for GL_BGRA as a Renderbuffer format, but this was
    // in a later revision of the extension. It is not supported on our test devices.
    if (hasTextureFeature(TextureFeatures::ColorTexImageBgra)) {
      capabilities |= sampled | sampledFiltered;
    }
    if (hasTextureFeature(TextureFeatures::ColorTexImageBgraRgba8)) {
      capabilities |= sampledAttachment;
    }
    if (hasTextureFeature(TextureFeatures::ColorTexStorageBgra8)) {
      capabilities |= storage;
    }
    break;
  case TextureFormat::RGBA_SRGB:
    if (hasFeature(DeviceFeatures::SRGB)) {
      capabilities |= sampled | sampledFiltered;
      if (hasTextureFeature(TextureFeatures::ColorTexStorageSrgba8)) {
        capabilities |= storage;
      }
      if (hasTextureFeature(TextureFeatures::ColorTexImageSrgba8)) {
        capabilities |= sampledAttachment;
      }
      if (hasTextureFeature(TextureFeatures::ColorRenderbufferSrgba8)) {
        capabilities |= attachment;
      }
    }
    break;
  case TextureFormat::BGRA_SRGB:
    if (hasFeature(DeviceFeatures::SRGB) &&
        hasTextureFeature(TextureFeatures::ColorTexImageBgraSrgba)) {
      capabilities |= sampled | sampledFiltered;
    }
    break;
  case TextureFormat::RGBA_F16:
    if (hasFeature(DeviceFeatures::TextureHalfFloat)) {
      capabilities |= sampled;
    }
    if (hasTextureFeature(TextureFeatures::ColorTexImage16f)) {
      capabilities |= sampledAttachment;
    }
    if (hasTextureFeature(TextureFeatures::ColorTexStorage16f)) {
      capabilities |= storage;
    }
    if (hasTextureFeature(TextureFeatures::ColorRenderbuffer16f)) {
      capabilities |= attachment;
    }
    if (hasTextureFeature(TextureFeatures::ColorFilterable16f)) {
      capabilities |= sampledFiltered;
    }
    break;
  case TextureFormat::RGB_F16:
    // RGB floating point textures are NOT renderable
    if (hasFeature(DeviceFeatures::TextureHalfFloat)) {
      capabilities |= sampled;
    }
    if (hasTextureFeature(TextureFeatures::ColorRenderbufferRgb16f)) {
      capabilities |= attachment | sampledAttachment;
    }
    if (hasTextureFeature(TextureFeatures::ColorTexStorage16f)) {
      capabilities |= storage;
    }
    if (hasTextureFeature(TextureFeatures::ColorFilterable16f)) {
      capabilities |= sampledFiltered;
    }
    break;
  case TextureFormat::RG_F16:
  case TextureFormat::R_F16:
    if (hasFeature(DeviceFeatures::TextureFormatRG)) {
      if (hasFeature(DeviceFeatures::TextureHalfFloat)) {
        capabilities |= sampled;
      }
      if (hasTextureFeature(TextureFeatures::ColorRenderbufferRg16f)) {
        capabilities |= attachment | sampledAttachment;
      }
      if (hasTextureFeature(TextureFeatures::ColorTexStorage16f)) {
        capabilities |= storage;
      }
      if (hasTextureFeature(TextureFeatures::ColorFilterable16f)) {
        capabilities |= sampledFiltered;
      }
    }
    break;
  case TextureFormat::RGBA_F32:
    if (hasFeature(DeviceFeatures::TextureFloat)) {
      capabilities |= sampled;
    }
    if (hasTextureFeature(TextureFeatures::ColorTexStorage32f)) {
      capabilities |= storage;
    }
    if (hasTextureFeature(TextureFeatures::ColorRenderbuffer32f)) {
      capabilities |= attachment | sampledAttachment;
    }
    if (hasTextureFeature(TextureFeatures::ColorFilterable32f)) {
      capabilities |= sampledFiltered;
    }
    break;
  case TextureFormat::RGB_F32:
    // RGB floating point textures are NOT renderable
    if (hasFeature(DeviceFeatures::TextureFloat)) {
      capabilities |= sampled;
    }
    if (hasTextureFeature(TextureFeatures::ColorTexStorage32f)) {
      capabilities |= storage;
    }
    if (hasTextureFeature(TextureFeatures::ColorFilterable32f)) {
      capabilities |= sampledFiltered;
    }
    break;
  case TextureFormat::RG_F32:
  case TextureFormat::R_F32:
    if (hasFeature(DeviceFeatures::TextureFormatRG)) {
      if (hasFeature(DeviceFeatures::TextureFloat)) {
        capabilities |= sampled;
      }
      if (hasTextureFeature(TextureFeatures::ColorTexStorage32f)) {
        capabilities |= storage;
      }
      if (hasTextureFeature(TextureFeatures::ColorRenderbufferRg32f)) {
        capabilities |= sampledAttachment | attachment;
      }
      if (hasTextureFeature(TextureFeatures::ColorFilterable32f)) {
        capabilities |= sampledFiltered;
      }
    }
    break;
  case TextureFormat::R_UNorm16:
  case TextureFormat::RG_UNorm16:
    if (hasTextureFeature(TextureFeatures::ColorFormatRgUNorm16)) {
      capabilities |= all;
    }
    break;
  case TextureFormat::R_UInt16:
  case TextureFormat::RG_UInt16:
    if (hasTextureFeature(TextureFeatures::ColorFormatRgInt)) {
      capabilities |= sampled | storage | attachment;
    }
    break;
  case TextureFormat::RGBA_UInt32:
    if (hasTextureFeature(TextureFeatures::TextureInteger)) {
      capabilities |= sampled | storage | attachment | sampledAttachment;
    }
    break;
  case TextureFormat::B5G5R5A1_UNorm:
    if (hasTextureFeature(TextureFeatures::ColorTexImageBgr5A1)) {
      capabilities |= sampled | sampledFiltered;
    }
    break;
  case TextureFormat::ABGR_UNorm4:
    capabilities |= all;

    break;
  case TextureFormat::R4G2B2_UNorm_Apple:
    if (hasExtension(Extensions::AppleRgb422)) {
      // GL_APPLE_rgb_422 formats are not color-renderable formats
      capabilities |= sampled | sampledFiltered;
      if (hasInternalFeature(InternalFeatures::TexStorage)) {
        capabilities |= storage;
      }
    }
    break;
  case TextureFormat::R4G2B2_UNorm_Rev_Apple:
    if (hasExtension(Extensions::AppleRgb422)) {
      // GL_APPLE_rgb_422 formats are not color-renderable formats
      // TexStorage does not support UNSIGNED_SHORT_8_8_REV_APPLE
      capabilities |= sampled | sampledFiltered;
    }
    break;
  case TextureFormat::R5G5B5A1_UNorm:
    capabilities |= sampled | sampledFiltered | storage;
    if (hasInternalFeature(InternalFeatures::FramebufferObject)) {
      capabilities |= attachment | sampledAttachment;
    }
    break;
  case TextureFormat::BGR10_A2_Unorm:
    if (hasTextureFeature(TextureFeatures::ColorTexImageBgr10A2)) {
      capabilities |= sampled | sampledFiltered;
    }
    break;
  case TextureFormat::RGB10_A2_UNorm_Rev:
    if (hasTextureFeature(TextureFeatures::ColorTexImageRgb10A2)) {
      capabilities |= sampled | sampledFiltered;
      if (!hasInternalRequirement(InternalRequirement::ColorTexImageRgb10A2Unsized)) {
        capabilities |= sampledAttachment;
      }
    }
    if (hasTextureFeature(TextureFeatures::ColorTexStorageRgb10A2)) {
      capabilities |= storage;
    }
    if (hasTextureFeature(TextureFeatures::ColorRenderbufferRgb10A2)) {
      capabilities |= attachment;
    }
    break;
  case TextureFormat::RGB10_A2_Uint_Rev:
    if (hasTextureFeature(TextureFeatures::ColorFormatRgb10A2UI)) {
      capabilities |= sampled | storage | attachment | sampledAttachment;
    }
    break;
  case TextureFormat::BGRA_UNorm8_Rev:
    if (hasTextureFeature(TextureFeatures::TextureTypeUInt8888Rev)) {
      capabilities |= sampled | sampledFiltered;
    }
    break;
  case TextureFormat::B5G6R5_UNorm:
    // Unsupported
    break;
  case TextureFormat::Z_UNorm16:
    if (hasTextureFeature(TextureFeatures::DepthTexImage)) {
      capabilities |= sampled;
    }
    if (hasTextureFeature(TextureFeatures::DepthTexImage16)) {
      capabilities |= sampledAttachment;
    }
    if (hasTextureFeature(TextureFeatures::DepthTexStorage16)) {
      capabilities |= storage;
    }
    if (hasTextureFeature(TextureFeatures::DepthRenderbuffer16)) {
      capabilities |= attachment;
    }
    if (hasTextureFeature(TextureFeatures::DepthFilterable)) {
      capabilities |= sampledFiltered;
    }
    break;
  case TextureFormat::Z_UNorm24:
    if (hasTextureFeature(TextureFeatures::DepthTexImage24)) {
      capabilities |= sampled | sampledAttachment;
    }
    if (hasTextureFeature(TextureFeatures::DepthTexStorage24)) {
      capabilities |= storage;
    }
    if (hasTextureFeature(TextureFeatures::DepthRenderbuffer24)) {
      capabilities |= attachment;
    }
    if (hasTextureFeature(TextureFeatures::DepthFilterable)) {
      capabilities |= sampledFiltered;
    }

    // TODO: Remove these fallback once devices can properly provide a supported format
    if (hasTextureFeature(TextureFeatures::DepthTexImage32)) {
      capabilities |= sampled | sampledAttachment;
    }
    if (hasTextureFeature(TextureFeatures::DepthTexStorage32)) {
      capabilities |= storage;
    }
    if (hasTextureFeature(TextureFeatures::DepthRenderbuffer32)) {
      capabilities |= attachment;
    }
    if (hasTextureFeature(TextureFeatures::DepthFilterable)) {
      capabilities |= sampledFiltered;
    }
    break;
  case TextureFormat::Z_UNorm32:
    if (hasTextureFeature(TextureFeatures::DepthTexImage32)) {
      capabilities |= sampled | sampledAttachment;
    }
    if (hasTextureFeature(TextureFeatures::DepthTexStorage32)) {
      capabilities |= storage;
    }
    if (hasTextureFeature(TextureFeatures::DepthRenderbuffer32)) {
      capabilities |= attachment;
    }
    if (hasTextureFeature(TextureFeatures::DepthFilterable)) {
      capabilities |= sampledFiltered;
    }
    break;
  case TextureFormat::S8_UInt_Z24_UNorm:
    if (hasTextureFeature(TextureFeatures::Depth24Stencil8)) {
      capabilities |= sampled | attachment | sampledAttachment;
      if (hasInternalFeature(InternalFeatures::TexStorage)) {
        capabilities |= storage;
      }
    }
    break;
  case TextureFormat::S8_UInt_Z32_UNorm:
    if (hasTextureFeature(TextureFeatures::Depth32FStencil8)) {
      capabilities |= sampled | attachment | sampledAttachment;
      if (hasInternalFeature(InternalFeatures::TexStorage)) {
        capabilities |= storage;
      }
    }
    break;
  case TextureFormat::S_UInt8:
    if (hasTextureFeature(TextureFeatures::StencilTexture8)) {
      capabilities |= sampled | storage;
    }
    capabilities |= attachment;
    break;

  case TextureFormat::RGBA_ASTC_4x4:
  case TextureFormat::SRGB8_A8_ASTC_4x4:
  case TextureFormat::RGBA_ASTC_5x4:
  case TextureFormat::SRGB8_A8_ASTC_5x4:
  case TextureFormat::RGBA_ASTC_5x5:
  case TextureFormat::SRGB8_A8_ASTC_5x5:
  case TextureFormat::RGBA_ASTC_6x5:
  case TextureFormat::SRGB8_A8_ASTC_6x5:
  case TextureFormat::RGBA_ASTC_6x6:
  case TextureFormat::SRGB8_A8_ASTC_6x6:
  case TextureFormat::RGBA_ASTC_8x5:
  case TextureFormat::SRGB8_A8_ASTC_8x5:
  case TextureFormat::RGBA_ASTC_8x6:
  case TextureFormat::SRGB8_A8_ASTC_8x6:
  case TextureFormat::RGBA_ASTC_8x8:
  case TextureFormat::SRGB8_A8_ASTC_8x8:
  case TextureFormat::RGBA_ASTC_10x5:
  case TextureFormat::SRGB8_A8_ASTC_10x5:
  case TextureFormat::RGBA_ASTC_10x6:
  case TextureFormat::SRGB8_A8_ASTC_10x6:
  case TextureFormat::RGBA_ASTC_10x8:
  case TextureFormat::SRGB8_A8_ASTC_10x8:
  case TextureFormat::RGBA_ASTC_10x10:
  case TextureFormat::SRGB8_A8_ASTC_10x10:
  case TextureFormat::RGBA_ASTC_12x10:
  case TextureFormat::SRGB8_A8_ASTC_12x10:
  case TextureFormat::RGBA_ASTC_12x12:
  case TextureFormat::SRGB8_A8_ASTC_12x12:
    if (hasTextureFeature(TextureFeatures::TextureCompressionAstc)) {
      capabilities |= compressed;
    }
    break;
  case TextureFormat::RGBA_BC7_UNORM_4x4:
  case TextureFormat::RGBA_BC7_SRGB_4x4:
    if (hasTextureFeature(TextureFeatures::TextureCompressionBptc)) {
      capabilities |= compressed;
    }
    break;
  case TextureFormat::RGBA_PVRTC_2BPPV1:
  case TextureFormat::RGB_PVRTC_2BPPV1:
  case TextureFormat::RGBA_PVRTC_4BPPV1:
  case TextureFormat::RGB_PVRTC_4BPPV1:
    if (hasTextureFeature(TextureFeatures::TextureCompressionPvrtc)) {
      capabilities |= compressed;
    }
    break;
  case TextureFormat::RGB8_ETC1:
    if (hasTextureFeature(TextureFeatures::TextureCompressionEtc1)) {
      capabilities |= compressed;
    }
    break;
  case TextureFormat::RGB8_ETC2:
  case TextureFormat::SRGB8_ETC2:
  case TextureFormat::RGB8_Punchthrough_A1_ETC2:
  case TextureFormat::SRGB8_Punchthrough_A1_ETC2:
  case TextureFormat::RGBA8_EAC_ETC2:
  case TextureFormat::SRGB8_A8_EAC_ETC2:
  case TextureFormat::RG_EAC_UNorm:
  case TextureFormat::RG_EAC_SNorm:
  case TextureFormat::R_EAC_UNorm:
  case TextureFormat::R_EAC_SNorm:
    if (hasTextureFeature(TextureFeatures::TextureCompressionEtc2Eac)) {
      capabilities |= compressed;
    }
    break;
  default:
    // We are relying on the fact that TextureFormatCapabilities::Unsupported is 0
    return textureCapabilityCache_[format];
  };

  textureCapabilityCache_[format] = capabilities;
  return capabilities;
}

uint32_t DeviceFeatureSet::getMaxVertexUniforms() const {
  GLint tsize;
  // MaxVertexUniformVectors is the maximum number of 4-element vectors that can be passed as
  // uniform to a vertex shader. All uniforms are 4-element aligned, a single uniform counts at
  // least as one 4-element vector.
  // GL_MAX_VERTEX_UNIFORM_COMPONENTS available on Desktop OpenGL 2.0+ and on OpenGL ES 3.0+.
  // GL_MAX_VERTEX_UNIFORM_VECTORS is available on Desktop OpenGL 3.0+ and on OpenGL ES 2.0+.
  // GL_MAX_VERTEX_UNIFORM_VECTORS is equal to GL_MAX_VERTEX_UNIFORM_COMPONENTS / 4.
  if (hasDesktopOrESVersion(*this, GLVersion::v2_0, GLVersion::v3_0_ES)) {
    glContext_.getIntegerv(GL_MAX_VERTEX_UNIFORM_COMPONENTS, &tsize);
    tsize /= 4;
  } else {
    glContext_.getIntegerv(GL_MAX_VERTEX_UNIFORM_VECTORS, &tsize);
  }
  return static_cast<uint32_t>(tsize);
}

uint32_t DeviceFeatureSet::getMaxFragmentUniforms() const {
  GLint tsize;
  // PLease see comments above in getMaxVertexUniforms
  if (hasDesktopOrESVersion(*this, GLVersion::v2_0, GLVersion::v3_0_ES)) {
    glContext_.getIntegerv(GL_MAX_FRAGMENT_UNIFORM_COMPONENTS, &tsize);
    tsize /= 4;
  } else {
    glContext_.getIntegerv(GL_MAX_FRAGMENT_UNIFORM_VECTORS, &tsize);
  }
  return static_cast<uint32_t>(tsize);
}

uint32_t DeviceFeatureSet::getMaxComputeUniforms() const {
  if (hasFeature(DeviceFeatures::Compute)) {
    GLint tsize;
    glContext_.getIntegerv(GL_MAX_COMPUTE_UNIFORM_COMPONENTS, &tsize);
    return static_cast<uint32_t>(tsize);
  }
  return 0;
}

} // namespace igl::opengl<|MERGE_RESOLUTION|>--- conflicted
+++ resolved
@@ -471,15 +471,12 @@
   case InternalFeatures::VertexAttribDivisor:
     return hasDesktopOrESVersion(*this, GLVersion::v3_3, GLVersion::v3_0_ES) ||
            hasExtension(Extensions::VertexAttribDivisor);
-<<<<<<< HEAD
           
   case InternalFeatures::DrawElementsInstanced:
     return hasDesktopOrESVersion(*this, GLVersion::v3_1, GLVersion::v3_0_ES);
-=======
 
   case InternalFeatures::PackRowLength:
     return hasDesktopOrESVersion(*this, GLVersion::v2_0, GLVersion::v3_0_ES);
->>>>>>> f285cfbe
   }
 
   return false;
