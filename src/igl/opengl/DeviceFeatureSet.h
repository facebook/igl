--- conflicted
+++ resolved
@@ -83,11 +83,8 @@
   UnpackRowLength,           // GL_UNPACK_ROW_LENGTH is supported with glPixelStorei
   VertexArrayObject,         // VAOS are available
   VertexAttribDivisor,       // glVertexAttribDivisor is supported
-<<<<<<< HEAD
   DrawElementsInstanced,     // glDrawElementsInstanced is supported
-=======
   PackRowLength,             // GL_PACK_ROW_LENGTH is supported with glPixelStorei
->>>>>>> f285cfbe
 };
 // clang-format on
 
