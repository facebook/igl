# Copyright (c) Meta Platforms, Inc. and affiliates.
#
# This source code is licensed under the MIT license found in the
# LICENSE file in the root directory of this source tree.

cmake_minimum_required(VERSION 3.16)

project(IGLOpenGL CXX C)

if(NOT IOS AND NOT ANDROID AND NOT EMSCRIPTEN)
  find_package(OpenGL REQUIRED)
endif()

file(GLOB SRC_FILES LIST_DIRECTORIES false RELATIVE ${CMAKE_CURRENT_SOURCE_DIR} *.cpp)
file(GLOB HEADER_FILES LIST_DIRECTORIES false RELATIVE ${CMAKE_CURRENT_SOURCE_DIR} *.h)

if(WIN32)
  file(GLOB WGL_SRC_FILES LIST_DIRECTORIES false RELATIVE ${CMAKE_CURRENT_SOURCE_DIR} wgl/*.cpp)
  file(GLOB WGL_HEADER_FILES LIST_DIRECTORIES false RELATIVE ${CMAKE_CURRENT_SOURCE_DIR} wgl/*.h)
  list(APPEND SRC_FILES ${WGL_SRC_FILES})
  list(APPEND HEADER_FILES ${WGL_HEADER_FILES})
elseif(APPLE AND NOT IOS)
  file(GLOB MACOS_SRC_FILES LIST_DIRECTORIES false RELATIVE ${CMAKE_CURRENT_SOURCE_DIR} macos/*.mm)
  file(GLOB MACOS_HEADER_FILES LIST_DIRECTORIES false RELATIVE ${CMAKE_CURRENT_SOURCE_DIR} macos/*.h)
  list(APPEND SRC_FILES ${MACOS_SRC_FILES})
  list(APPEND HEADER_FILES ${MACOS_HEADER_FILES})
<<<<<<< HEAD
elseif(UNIX AND NOT APPLE AND NOT ANDROID AND NOT IOS AND NOT EMSCRIPTEN)
=======
elseif(APPLE AND IOS)
  file(GLOB IOS_SRC_FILES LIST_DIRECTORIES false RELATIVE ${CMAKE_CURRENT_SOURCE_DIR} ios/*.mm)
  file(GLOB IOS_HEADER_FILES LIST_DIRECTORIES false RELATIVE ${CMAKE_CURRENT_SOURCE_DIR} ios/*.h)
  list(APPEND SRC_FILES ${IOS_SRC_FILES})
  list(APPEND HEADER_FILES ${IOS_HEADER_FILES})
elseif(UNIX AND NOT APPLE AND NOT ANDROID AND NOT IOS)
>>>>>>> 7d90f29e
  file(GLOB GLX_SRC_FILES LIST_DIRECTORIES false RELATIVE ${CMAKE_CURRENT_SOURCE_DIR} glx/*.cpp)
  file(GLOB GLX_HEADER_FILES LIST_DIRECTORIES false RELATIVE ${CMAKE_CURRENT_SOURCE_DIR} glx/*.h)
  list(APPEND SRC_FILES ${GLX_SRC_FILES})
  list(APPEND HEADER_FILES ${GLX_HEADER_FILES})
elseif(EMSCRIPTEN)
  file(GLOB WEBGL_SRC_FILES LIST_DIRECTORIES false RELATIVE ${CMAKE_CURRENT_SOURCE_DIR} webgl/*.cpp)
  file(GLOB WEBGL_HEADER_FILES LIST_DIRECTORIES false RELATIVE ${CMAKE_CURRENT_SOURCE_DIR} webgl/*.h)
  list(APPEND SRC_FILES ${WEBGL_SRC_FILES})
  list(APPEND HEADER_FILES ${WEBGL_HEADER_FILES})
endif()

if((IGL_WITH_OPENGLES OR (UNIX AND NOT APPLE AND NOT ANDROID AND NOT IOS)) AND NOT IOS)
  file(GLOB EGL_SRC_FILES LIST_DIRECTORIES false RELATIVE ${CMAKE_CURRENT_SOURCE_DIR} egl/*.cpp)
  file(GLOB EGL_HEADER_FILES LIST_DIRECTORIES false RELATIVE ${CMAKE_CURRENT_SOURCE_DIR} egl/*.h)
  list(APPEND SRC_FILES ${EGL_SRC_FILES})
  list(APPEND HEADER_FILES ${EGL_HEADER_FILES})
endif()

add_library(IGLOpenGL ${SRC_FILES} ${HEADER_FILES})

target_link_libraries(IGLOpenGL PRIVATE IGLLibrary)

if(ANDROID)
  add_definitions("-DSUPPORT_ES31_IGL_OPENGL_ANDROID")
  add_definitions("-DGL_GLEXT_PROTOTYPES")
  #target_link_libraries(IGLOpenGL PUBLIC OpenGL::GLES3)#
  target_link_libraries(IGLOpenGL PUBLIC log GLESv3 EGL)
endif()

if(ANDROID)
  add_definitions("-DSUPPORT_ES31_IGL_OPENGL_ANDROID")
  add_definitions("-DGL_GLEXT_PROTOTYPES")
  #target_link_libraries(IGLOpenGL PUBLIC OpenGL::GLES3)#
  target_link_libraries(IGLOpenGL PUBLIC log GLESv3 EGL)
endif()

if(APPLE)
  if(IOS)
    set(PLATFORM_FRAMEWORKS "-framework OpenGLES" "-framework CoreVideo")
    set(OPENGL_DEPRECATION_FLAG GLES_SILENCE_DEPRECATION)
  else()
    set(PLATFORM_FRAMEWORKS "-framework OpenGL" "-framework Cocoa")
    set(OPENGL_DEPRECATION_FLAG GL_SILENCE_DEPRECATION)
  endif()
  target_link_libraries(IGLOpenGL PRIVATE "-framework IOKit" "-framework CoreFoundation" ${PLATFORM_FRAMEWORKS})
  target_compile_definitions(IGLOpenGL PUBLIC -D${OPENGL_DEPRECATION_FLAG})
endif()

target_link_libraries(IGLOpenGL PRIVATE IGLLibrary)
if(NOT APPLE AND NOT ANDROID AND NOT EMSCRIPTEN)
  target_link_libraries(IGLOpenGL PUBLIC OpenGL::GL)
endif()

igl_set_cxxstd(IGLOpenGL 17)
igl_set_folder(IGLOpenGL "IGL")

if(WIN32)
  add_definitions("-DNOMINMAX")
  # IGLOpenGL uses GL/glew.h on Windows
  set(BUILD_UTILS OFF CACHE BOOL "")
  add_subdirectory("${IGL_ROOT_DIR}/third-party/deps/src/glew/build/cmake" glew)
  igl_set_folder(glew "third-party")
  igl_set_folder(glew_s "third-party")
  target_link_libraries(IGLOpenGL PUBLIC glew_s)
  target_include_directories(IGLOpenGL PUBLIC "${IGL_ROOT_DIR}/third-party/deps/src/glew/include")
  target_include_directories(IGLOpenGL PUBLIC "${IGL_ROOT_DIR}/third-party/deps/src/EGL/EGL/include")
elseif(UNIX AND NOT APPLE AND NOT ANDROID AND NOT EMSCRIPTEN)
  add_definitions("-DGL_GLEXT_PROTOTYPES")
  target_link_libraries(IGLOpenGL PUBLIC EGL OpenGL)
endif()

if(IGL_WITH_OPENGLES AND NOT APPLE)
  target_link_libraries(IGLOpenGL PUBLIC EGL)
endif()<|MERGE_RESOLUTION|>--- conflicted
+++ resolved
@@ -24,16 +24,12 @@
   file(GLOB MACOS_HEADER_FILES LIST_DIRECTORIES false RELATIVE ${CMAKE_CURRENT_SOURCE_DIR} macos/*.h)
   list(APPEND SRC_FILES ${MACOS_SRC_FILES})
   list(APPEND HEADER_FILES ${MACOS_HEADER_FILES})
-<<<<<<< HEAD
-elseif(UNIX AND NOT APPLE AND NOT ANDROID AND NOT IOS AND NOT EMSCRIPTEN)
-=======
 elseif(APPLE AND IOS)
   file(GLOB IOS_SRC_FILES LIST_DIRECTORIES false RELATIVE ${CMAKE_CURRENT_SOURCE_DIR} ios/*.mm)
   file(GLOB IOS_HEADER_FILES LIST_DIRECTORIES false RELATIVE ${CMAKE_CURRENT_SOURCE_DIR} ios/*.h)
   list(APPEND SRC_FILES ${IOS_SRC_FILES})
   list(APPEND HEADER_FILES ${IOS_HEADER_FILES})
-elseif(UNIX AND NOT APPLE AND NOT ANDROID AND NOT IOS)
->>>>>>> 7d90f29e
+elseif(UNIX AND NOT APPLE AND NOT ANDROID AND NOT IOS AND NOT EMSCRIPTEN)
   file(GLOB GLX_SRC_FILES LIST_DIRECTORIES false RELATIVE ${CMAKE_CURRENT_SOURCE_DIR} glx/*.cpp)
   file(GLOB GLX_HEADER_FILES LIST_DIRECTORIES false RELATIVE ${CMAKE_CURRENT_SOURCE_DIR} glx/*.h)
   list(APPEND SRC_FILES ${GLX_SRC_FILES})
