/*
 * Copyright (c) Meta Platforms, Inc. and affiliates.
 *
 * This source code is licensed under the MIT license found in the
 * LICENSE file in the root directory of this source tree.
 */

#include <igl/Common.h>
#include <igl/opengl/RenderCommandAdapter.h>

#include <algorithm>
#include <igl/opengl/Buffer.h>
#include <igl/opengl/CommandBuffer.h>
#include <igl/opengl/DepthStencilState.h>
#include <igl/opengl/Device.h>
#include <igl/opengl/Errors.h>
#include <igl/opengl/Framebuffer.h>
#include <igl/opengl/IContext.h>
#include <igl/opengl/RenderCommandEncoder.h>
#include <igl/opengl/RenderPipelineState.h>
#include <igl/opengl/SamplerState.h>
#include <igl/opengl/Shader.h>
#include <igl/opengl/Texture.h>
#include <igl/opengl/VertexArrayObject.h>
#include <igl/opengl/VertexInputState.h>

#define SET_DIRTY(dirtyMap, index) dirtyMap.set(index)
#define CLEAR_DIRTY(dirtyMap, index) dirtyMap.reset(index)
#define IS_DIRTY(dirtyMap, index) dirtyMap[index]

namespace igl {
namespace opengl {
RenderCommandAdapter::RenderCommandAdapter(IContext& context) :
  WithContext(context),
  uniformAdapter_(UniformAdapter(context, UniformAdapter::PipelineType::Render)),
  cachedUnbindPolicy_(getContext().getUnbindPolicy()) {
  useVAO_ = context.deviceFeatures().hasInternalFeature(InternalFeatures::VertexArrayObject);
  if (useVAO_) {
    activeVAO_ = std::make_shared<VertexArrayObject>(getContext());
    activeVAO_->create();
  }
}

std::unique_ptr<RenderCommandAdapter> RenderCommandAdapter::create(
    IContext& context,
    const RenderPassDesc& renderPass,
    const std::shared_ptr<IFramebuffer>& framebuffer,
    Result* outResult) {
  std::unique_ptr<RenderCommandAdapter> newAdapter(new RenderCommandAdapter(context));
  newAdapter->initialize(renderPass, framebuffer, outResult);
  return newAdapter;
}

void RenderCommandAdapter::initialize(const RenderPassDesc& renderPass,
                                      const std::shared_ptr<IFramebuffer>& framebuffer,
                                      Result* outResult) {
  cachedUnbindPolicy_ = getContext().getUnbindPolicy();

  if (!IGL_VERIFY(framebuffer)) {
    Result::setResult(outResult, Result::Code::ArgumentNull, "framebuffer is null");
    return;
  }
  if (activeVAO_) {
    activeVAO_->bind();
  }
  const auto& openglFramebuffer = static_cast<const Framebuffer&>(*framebuffer);
  openglFramebuffer.bind(renderPass);

  auto viewport = openglFramebuffer.getViewport();
  IGL_ASSERT(!(viewport.width < 0.f) && !(viewport.height < 0.f));
  setViewport(viewport);
  Result::setOk(outResult);
}

void RenderCommandAdapter::setViewport(const Viewport& viewport) {
  getContext().viewport(
      (GLint)viewport.x, (GLint)viewport.y, (GLint)viewport.width, (GLint)viewport.height);
}

void RenderCommandAdapter::setScissorRect(const ScissorRect& rect) {
  bool scissorEnabled = !rect.isNull();
  getContext().setEnabled(scissorEnabled, GL_SCISSOR_TEST);
  if (scissorEnabled) {
    getContext().scissor(rect.x, rect.y, rect.width, rect.height);
  }
}

void RenderCommandAdapter::setDepthStencilState(
    const std::shared_ptr<IDepthStencilState>& newValue) {
  depthStencilState_ = newValue;
  setDirty(StateMask::DEPTH_STENCIL);
}

void RenderCommandAdapter::setStencilReferenceValue(uint32_t value, Result* outResult) {
  if (!IGL_VERIFY(depthStencilState_)) {
    Result::setResult(outResult, Result::Code::InvalidOperation, "depth stencil state is null");
    return;
  }
  auto& depthStencilState = static_cast<DepthStencilState&>(*depthStencilState_);
  depthStencilState.setStencilReferenceValue(value);
  setDirty(StateMask::DEPTH_STENCIL);
  Result::setOk(outResult);
}

void RenderCommandAdapter::setStencilReferenceValues(uint32_t frontValue,
                                                     uint32_t backValue,
                                                     Result* outResult) {
  if (!IGL_VERIFY(depthStencilState_)) {
    Result::setResult(outResult, Result::Code::InvalidOperation, "depth stencil state is null");
    return;
  }
  auto& depthStencilState = static_cast<DepthStencilState&>(*depthStencilState_);
  depthStencilState.setStencilReferenceValues(frontValue, backValue);
  setDirty(StateMask::DEPTH_STENCIL);
  Result::setOk(outResult);
}

void RenderCommandAdapter::setBlendColor(Color color) {
  getContext().blendColor(color.r, color.g, color.b, color.a);
}

void RenderCommandAdapter::setDepthBias(float depthBias, float slopeScale) {
  getContext().setEnabled(true, GL_POLYGON_OFFSET_FILL);
  getContext().polygonOffset(slopeScale, depthBias);
}

void RenderCommandAdapter::clearVertexBuffers() {
  vertexBuffersDirty_.reset();
}

void RenderCommandAdapter::setVertexBuffer(Buffer& buffer,
                                           size_t offset,
                                           size_t index,
                                           Result* outResult) {
  IGL_ASSERT_MSG(index < IGL_VERTEX_BUFFER_MAX,
                 "Buffer index is beyond max, may want to increase limit");
  if (index < IGL_VERTEX_BUFFER_MAX) {
    vertexBuffers_[index] = {&buffer, offset};
    SET_DIRTY(vertexBuffersDirty_, index);
    Result::setOk(outResult);
  } else {
    Result::setResult(outResult, Result::Code::ArgumentInvalid);
  }
}

void RenderCommandAdapter::setIndexBuffer(Buffer& buffer) {
  bindBufferWithShaderStorageBufferOverride(buffer, GL_ELEMENT_ARRAY_BUFFER);
}

void RenderCommandAdapter::clearUniformBuffers() {
  uniformAdapter_.clearUniformBuffers();
}

void RenderCommandAdapter::setUniform(const UniformDesc& uniformDesc,
                                      const void* data,
                                      Result* outResult) {
  uniformAdapter_.setUniform(uniformDesc, data, outResult);
}

void RenderCommandAdapter::setUniformBuffer(const std::shared_ptr<Buffer>& buffer,
                                            size_t offset,
                                            int index,
                                            Result* outResult) {
  uniformAdapter_.setUniformBuffer(buffer, offset, index, outResult);
}

void RenderCommandAdapter::clearVertexTexture() {
  vertexTextureStates_ = TextureStates();
  vertexTextureStatesDirty_.reset();
}

void RenderCommandAdapter::setVertexTexture(ITexture* texture, size_t index, Result* outResult) {
  if (!IGL_VERIFY(index < IGL_TEXTURE_SAMPLERS_MAX)) {
    Result::setResult(outResult, Result::Code::ArgumentInvalid);
    return;
  }
  vertexTextureStates_[index].first = texture;
  SET_DIRTY(vertexTextureStatesDirty_, index);
  Result::setOk(outResult);
}

void RenderCommandAdapter::setVertexSamplerState(ISamplerState* samplerState,
                                                 size_t index,
                                                 Result* outResult) {
  if (!IGL_VERIFY(index < IGL_TEXTURE_SAMPLERS_MAX)) {
    Result::setResult(outResult, Result::Code::ArgumentInvalid);
    return;
  }
  vertexTextureStates_[index].second = samplerState;
  SET_DIRTY(vertexTextureStatesDirty_, index);
  Result::setOk(outResult);
}

void RenderCommandAdapter::clearFragmentTexture() {
  fragmentTextureStates_ = TextureStates();
  fragmentTextureStatesDirty_.reset();
}

void RenderCommandAdapter::setFragmentTexture(ITexture* texture, size_t index, Result* outResult) {
  if (!IGL_VERIFY(index < IGL_TEXTURE_SAMPLERS_MAX)) {
    Result::setResult(outResult, Result::Code::ArgumentInvalid);
    return;
  }
  fragmentTextureStates_[index].first = texture;
  SET_DIRTY(fragmentTextureStatesDirty_, index);
  Result::setOk(outResult);
}

void RenderCommandAdapter::setFragmentSamplerState(ISamplerState* samplerState,
                                                   size_t index,
                                                   Result* outResult) {
  if (!IGL_VERIFY(index < IGL_TEXTURE_SAMPLERS_MAX)) {
    Result::setResult(outResult, Result::Code::ArgumentInvalid);
    return;
  }
  fragmentTextureStates_[index].second = samplerState;
  SET_DIRTY(fragmentTextureStatesDirty_, index);
  Result::setOk(outResult);
}

// When pipelineState is modified, all dependent resources are cleared
void RenderCommandAdapter::clearDependentResources(
    const std::shared_ptr<IRenderPipelineState>& newValue,
    Result* outResult) {
  auto curStateOpenGL = static_cast<opengl::RenderPipelineState*>(pipelineState_.get());
  if (!IGL_VERIFY(curStateOpenGL)) {
    Result::setResult(outResult, Result::Code::RuntimeError, "pipeline state is null");
    return;
  }

  auto newStateOpenGL = static_cast<opengl::RenderPipelineState*>(newValue.get());

  if (!newStateOpenGL || !curStateOpenGL->matchesShaderProgram(*newStateOpenGL)) {
    // Don't use previously set resources. Uniforms/texture locations not same between programs
    uniformAdapter_.clearUniformBuffers();
    clearVertexTexture();
    clearFragmentTexture();
  }

  if (!newStateOpenGL || !curStateOpenGL->matchesVertexInputState(*newStateOpenGL)) {
    // We do need to clear vertex attributes, when pipelinestate is modified.
    // If we don't, subsequent draw calls might try to read from these locations
    // and crashes might happen.
    unbindVertexAttributes();

    // Don't reuse previously set vertex buffers.
    clearVertexBuffers();
  }
  Result::setOk(outResult);
}

void RenderCommandAdapter::setPipelineState(const std::shared_ptr<IRenderPipelineState>& newValue,
                                            Result* outResult) {
  Result::setOk(outResult);
  if (pipelineState_) {
    clearDependentResources(newValue, outResult); // Only clear if pipeline state was previously set
  }
  pipelineState_ = newValue;
  setDirty(StateMask::PIPELINE);
}

void RenderCommandAdapter::drawArrays(GLenum mode, GLint first, GLsizei count) {
  willDraw();
  getContext().drawArrays(toMockWireframeMode(mode), first, count);
  didDraw();
}

<<<<<<< HEAD
void RenderCommandAdapter::drawArraysInstanced(GLenum mode, GLint first, GLsizei count, GLsizei instancecount) {
  willDraw();
  if (getContext().deviceFeatures().hasInternalFeature(InternalFeatures::DrawArraysInstanced)) {
    getContext().drawArraysInstanced(toMockWireframeMode(mode), first, count, instancecount);
  }else {
=======
void RenderCommandAdapter::drawArraysIndirect(GLenum mode,
                                              Buffer& indirectBuffer,
                                              const GLvoid* indirectBufferOffset) {
  willDraw();
  if (getContext().deviceFeatures().hasInternalFeature(InternalFeatures::DrawArraysIndirect)) {
    bindBufferWithShaderStorageBufferOverride(indirectBuffer, GL_DRAW_INDIRECT_BUFFER);
    getContext().drawArraysIndirect(toMockWireframeMode(mode), indirectBufferOffset);
  } else {
>>>>>>> 75c6b513
    IGL_ASSERT_NOT_IMPLEMENTED();
  }
  didDraw();
}

void RenderCommandAdapter::drawElements(GLenum mode,
                                        GLsizei indexCount,
                                        GLenum indexType,
                                        const GLvoid* indexOffset) {
  willDraw();
  getContext().drawElements(toMockWireframeMode(mode), indexCount, indexType, indexOffset);
  didDraw();
}

void RenderCommandAdapter::drawElementsInstanced(GLenum mode,
                                                 GLsizei indexCount,
                                                 GLenum indexType,
                                                 const GLvoid* indexOffset,
                                                 GLsizei instancecount) {
  willDraw();
  if (getContext().deviceFeatures().hasInternalFeature(InternalFeatures::DrawElementsInstanced)) {
    getContext().drawElementsInstanced(
        toMockWireframeMode(mode), indexCount, indexType, indexOffset, instancecount);
  } else {
    IGL_ASSERT_NOT_IMPLEMENTED();
  }
  didDraw();
}

void RenderCommandAdapter::drawElementsIndirect(GLenum mode,
                                                GLenum indexType,
                                                Buffer& indirectBuffer,
                                                const GLvoid* indirectBufferOffset) {
  willDraw();
  if (getContext().deviceFeatures().hasFeature(DeviceFeatures::DrawIndexedIndirect)) {
    bindBufferWithShaderStorageBufferOverride(indirectBuffer, GL_DRAW_INDIRECT_BUFFER);
    getContext().drawElementsIndirect(toMockWireframeMode(mode), indexType, indirectBufferOffset);
  } else {
    IGL_ASSERT_NOT_IMPLEMENTED();
  }
  didDraw();
}

void RenderCommandAdapter::endEncoding() {
  // Some minimal cleanup needs to occur in order. Otherwise, OpenGL can end in a bad state
  // with complex rendering.
  if (pipelineState_) {
    unbindVertexAttributes();
  }

  pipelineState_ = nullptr;
  depthStencilState_ = nullptr;

  uniformAdapter_.shrinkUniformUsage();
  uniformAdapter_.clearUniformBuffers();
  vertexTextureStates_ = TextureStates();
  fragmentTextureStates_ = TextureStates();

  vertexBuffersDirty_.reset();
  vertexTextureStatesDirty_.reset();
  fragmentTextureStatesDirty_.reset();
  dirtyStateBits_ = EnumToValue(StateMask::NONE);
}

void RenderCommandAdapter::willDraw() {
  Result ret;
  auto pipelineState = static_cast<RenderPipelineState*>(pipelineState_.get());

  // Vertex Buffers must be bound before pipelineState->bind()
  if (pipelineState) {
    for (size_t bufferIndex = 0; bufferIndex < IGL_VERTEX_BUFFER_MAX; ++bufferIndex) {
      if (IS_DIRTY(vertexBuffersDirty_, bufferIndex)) {
        auto& bufferState = vertexBuffers_[bufferIndex];
        bindBufferWithShaderStorageBufferOverride((*bufferState.resource), GL_ARRAY_BUFFER);
        // now bind the vertex attributes corresponding to this vertex buffer
        pipelineState->bindVertexAttributes(bufferIndex, bufferState.offset);
        CLEAR_DIRTY(vertexBuffersDirty_, bufferIndex);
      }
    }
    if (isDirty(StateMask::PIPELINE)) {
      pipelineState->bind();
      clearDirty(StateMask::PIPELINE);
    }
  }

  auto depthStencilState = static_cast<DepthStencilState*>(depthStencilState_.get());
  if (depthStencilState && isDirty(StateMask::DEPTH_STENCIL)) {
    depthStencilState->bind();
    clearDirty(StateMask::DEPTH_STENCIL);
  }

  // We store 2 parallel vectors (one for uniforms and one for uniform blocks)
  // that behave as a queue of uniforms waiting to be issued to the GPU.
  // These were set between the previous draw call and the current draw call.
  // At the end of the draw call, the queue can be treated as empty since we
  // don't need to re-issue them (they'll carry over to the next draw call unless
  // a subsequent uniform at the same location is bound).
  //
  // Various error-checking does _not_ happen in production, since this is the "inner loop":
  //
  // * Duplicate uniform and uniform block at same location (one in each vector)
  // * Duplicate uniforms in the vector with the same location (same for uniform blocks)
  //
  // These should be considered client bugs, so an assert fires in local dev builds.

  // this is actually compile time defined and doesn't change, cached these statically.
  static size_t kVertexTextureStatesSize = vertexTextureStates_.size();
  static size_t kFragmentTextureStatesSize = fragmentTextureStates_.size();
  if (pipelineState) {
    // Bind uniforms to be used for render
    uniformAdapter_.bindToPipeline(getContext());
    for (size_t index = 0; index < kVertexTextureStatesSize; index++) {
      if (!IS_DIRTY(vertexTextureStatesDirty_, index)) {
        continue;
      }
      auto& textureState = vertexTextureStates_[index];
      if (auto* texture = static_cast<Texture*>(textureState.first)) {
        ret = pipelineState->bindTextureUnit(index, igl::BindTarget::kVertex);

        if (!ret.isOk()) {
          IGL_LOG_INFO_ONCE(ret.message.c_str());
          continue;
        }

        texture->bind();

        if (auto* samplerState = static_cast<SamplerState*>(textureState.second)) {
          samplerState->bind(texture);
        }
        CLEAR_DIRTY(vertexTextureStatesDirty_, index);
      }
    }
    for (size_t index = 0; index < kFragmentTextureStatesSize; index++) {
      if (!IS_DIRTY(fragmentTextureStatesDirty_, index)) {
        continue;
      }
      auto& textureState = fragmentTextureStates_[index];
      if (auto* texture = static_cast<Texture*>(textureState.first)) {
        ret = pipelineState->bindTextureUnit(index, igl::BindTarget::kFragment);

        if (!ret.isOk()) {
          IGL_LOG_INFO_ONCE(ret.message.c_str());
          continue;
        }
        texture->bind();

        if (auto* samplerState = static_cast<SamplerState*>(textureState.second)) {
          samplerState->bind(texture);
        }
        CLEAR_DIRTY(fragmentTextureStatesDirty_, index);
      }
    }
  }
}

void RenderCommandAdapter::unbindTexture(IContext& context,
                                         size_t textureUnit,
                                         TextureState& textureState) {
  if (auto* texture = static_cast<Texture*>(textureState.first)) {
    context.activeTexture(static_cast<GLenum>(GL_TEXTURE0 + textureUnit));
    texture->unbind();
  }
}

void RenderCommandAdapter::unbindTextures(IContext& context,
                                          TextureStates& states,
                                          std::bitset<IGL_TEXTURE_SAMPLERS_MAX>& dirtyFlags) {
  for (size_t index = 0; index < states.size(); index++) {
    unbindTexture(context, index, states[index]);
    SET_DIRTY(dirtyFlags, index);
  }
}

GLenum RenderCommandAdapter::toMockWireframeMode(GLenum mode) const {
#if defined(IGL_OPENGL_ES)
  const auto pipelineState = static_cast<RenderPipelineState*>(pipelineState_.get());
  const bool modeNeedsConversion = mode == GL_TRIANGLES || mode != GL_TRIANGLE_STRIP;
  if (pipelineState->getPolygonFillMode() == igl::PolygonFillMode::Line && modeNeedsConversion) {
    return GL_LINE_STRIP;
  }
#endif

  return mode;
}

void RenderCommandAdapter::didDraw() {
  // Placeholder stub in case we want to add something later
}

void RenderCommandAdapter::unbindVertexAttributes() {
  auto pipelineState = static_cast<RenderPipelineState*>(pipelineState_.get());
  if (pipelineState) {
    pipelineState->unbindVertexAttributes();
  }
}

void RenderCommandAdapter::unbindResources() {
  unbindTextures(getContext(), fragmentTextureStates_, fragmentTextureStatesDirty_);
  unbindTextures(getContext(), vertexTextureStates_, vertexTextureStatesDirty_);

  // Restore to default active texture
  getContext().activeTexture(GL_TEXTURE0);

  // TODO: unbind uniform blocks when we add support?

  auto depthStencilState = static_cast<DepthStencilState*>(depthStencilState_.get());
  if (depthStencilState) {
    depthStencilState->unbind();
    setDirty(StateMask::DEPTH_STENCIL);
  }

  auto pipelineState = static_cast<RenderPipelineState*>(pipelineState_.get());
  if (pipelineState) {
    unbindVertexAttributes();
    pipelineState->unbind();
    setDirty(StateMask::PIPELINE);
  }
}

void RenderCommandAdapter::bindBufferWithShaderStorageBufferOverride(
    Buffer& buffer,
    GLenum overrideTargetForShaderStorageBuffer) {
  auto& arrayBuffer = static_cast<ArrayBuffer&>(buffer);
  if (arrayBuffer.getTarget() == GL_SHADER_STORAGE_BUFFER) {
    arrayBuffer.bindForTarget(overrideTargetForShaderStorageBuffer);
  } else {
    arrayBuffer.bind();
  }
}
} // namespace opengl
} // namespace igl<|MERGE_RESOLUTION|>--- conflicted
+++ resolved
@@ -265,13 +265,16 @@
   didDraw();
 }
 
-<<<<<<< HEAD
 void RenderCommandAdapter::drawArraysInstanced(GLenum mode, GLint first, GLsizei count, GLsizei instancecount) {
   willDraw();
   if (getContext().deviceFeatures().hasInternalFeature(InternalFeatures::DrawArraysInstanced)) {
     getContext().drawArraysInstanced(toMockWireframeMode(mode), first, count, instancecount);
   }else {
-=======
+    IGL_ASSERT_NOT_IMPLEMENTED();
+  }
+  didDraw();
+}
+
 void RenderCommandAdapter::drawArraysIndirect(GLenum mode,
                                               Buffer& indirectBuffer,
                                               const GLvoid* indirectBufferOffset) {
@@ -280,7 +283,6 @@
     bindBufferWithShaderStorageBufferOverride(indirectBuffer, GL_DRAW_INDIRECT_BUFFER);
     getContext().drawArraysIndirect(toMockWireframeMode(mode), indirectBufferOffset);
   } else {
->>>>>>> 75c6b513
     IGL_ASSERT_NOT_IMPLEMENTED();
   }
   didDraw();
